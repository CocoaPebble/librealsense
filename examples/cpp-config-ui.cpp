#include <librealsense/rs.hpp>
#include "example.hpp"

#define GLFW_INCLUDE_GLU
#include <GLFW/glfw3.h>
#include <imgui.h>
#include "imgui_impl_glfw.h"

#include <cstdarg>
#include <thread>
#include <iostream>
#include <algorithm>
#include <iomanip>
#include <map>
#include <sstream>


#pragma comment(lib, "opengl32.lib")



class option_model
{
public:
    rs_option opt;
    rs::option_range range;
    rs::device endpoint;
    bool* invalidate_flag;
    bool supported = false;
    float value = 0.0f;
    std::string label = "";
    std::string id = "";

    void draw(std::string& error_message)
    {
        if (supported)
        {
            if (is_checkbox())
            {
                auto bool_value = value > 0.0f;
                if (ImGui::Checkbox(label.c_str(), &bool_value))
                {
                    value = bool_value ? 1.0f : 0.0f;
                    try
                    {
                        endpoint.set_option(opt, value);
                        *invalidate_flag = true;
                    }
                    catch (const rs::error& e)
                    {
                        error_message = error_to_string(e);
                    }
                }
            }
            else
            {
                std::string txt = to_string() << label << ":";
                ImGui::Text(txt.c_str());
                ImGui::PushItemWidth(-1);

                try
                {
                    if (is_enum())
                    {
                        std::vector<const char*> labels;
                        auto selected = 0, counter = 0;
                        for (auto i = range.min; i <= range.max; i += range.step, counter++)
                        {
                            if (abs(i - value) < 0.001f) selected = counter;
                            labels.push_back(endpoint.get_option_value_description(opt, i));
                        }
                        if (ImGui::Combo(id.c_str(), &selected, labels.data(),
                            static_cast<int>(labels.size())))
                        {
                            value = range.min + range.step * selected;
                            endpoint.set_option(opt, value);
                            *invalidate_flag = true;
                        }
                    }
                    else if (is_all_integers())
                    {
                        auto int_value = static_cast<int>(value);
                        if (ImGui::SliderInt(id.c_str(), &int_value,
                            static_cast<int>(range.min),
                            static_cast<int>(range.max)))
                        {
                            // TODO: Round to step?
                            value = static_cast<float>(int_value);
                            endpoint.set_option(opt, value);
                            *invalidate_flag = true;
                        }
                    }
                    else
                    {
                        if (ImGui::SliderFloat(id.c_str(), &value,
                            range.min, range.max))
                        {
                            endpoint.set_option(opt, value);
                        }
                    }
                }
                catch (const rs::error& e)
                {
                    error_message = error_to_string(e);
                }
                ImGui::PopItemWidth();
            }

            auto desc = endpoint.get_option_description(opt);
            if (ImGui::IsItemHovered() && desc)
            {
                ImGui::SetTooltip(desc);
            }
        }
    }

    void update(std::string& error_message)
    {
        try
        {
            if (endpoint.supports(opt))
                value = endpoint.get_option(opt);
        }
        catch (const rs::error& e)
        {
            error_message = error_to_string(e);
        }
    }
private:
    bool is_all_integers() const
    {
        return is_integer(range.min) && is_integer(range.max) &&
            is_integer(range.def) && is_integer(range.step);
    }

    bool is_enum() const
    {
        for (auto i = range.min; i <= range.max; i += range.step)
        {
            if (endpoint.get_option_value_description(opt, i) == nullptr)
                return false;
        }
        return true;
    }

    bool is_checkbox() const
    {
        return range.max == 1.0f &&
            range.min == 0.0f &&
            range.step == 1.0f;
    }
};

template<class T>
void push_back_if_not_exists(std::vector<T>& vec, T value)
{
    auto it = std::find(vec.begin(), vec.end(), value);
    if (it == vec.end()) vec.push_back(value);
}

std::vector<const char*> get_string_pointers(const std::vector<std::string>& vec)
{
    std::vector<const char*> res;
    for (auto&& s : vec) res.push_back(s.c_str());
    return res;
}

class subdevice_model
{
public:
    subdevice_model(rs::device dev, std::string& error_message)
        : dev(dev), streaming(false), queues(RS_STREAM_COUNT)
    {
        for (auto& elem : queues)
        {
            elem = std::unique_ptr<rs::frame_queue>(new rs::frame_queue(5));
        }

        for (auto i = 0; i < RS_OPTION_COUNT; i++)
        {
            option_model metadata;
            auto opt = static_cast<rs_option>(i);

            std::stringstream ss;
            ss << dev.get_camera_info(RS_CAMERA_INFO_DEVICE_NAME)
               << "/" << dev.get_camera_info(RS_CAMERA_INFO_MODULE_NAME)
               << "/" << rs_option_to_string(opt);
            metadata.id = ss.str();
            metadata.opt = opt;
            metadata.endpoint = dev;
            metadata.label = rs_option_to_string(opt);
            metadata.invalidate_flag = &options_invalidated;

            metadata.supported = dev.supports(opt);
            if (metadata.supported)
            {
                try
                {
                    metadata.range = dev.get_option_range(opt);
                    metadata.value = dev.get_option(opt);
                }
                catch (const rs::error& e)
                {
                    metadata.range = { 0, 1, 0, 0 };
                    metadata.value = 0;
                    error_message = error_to_string(e);
                }
            }
            options_metadata[opt] = metadata;
        }

        try
        {
            auto uvc_profiles = dev.get_stream_modes();
            for (auto&& profile : uvc_profiles)
            {
                std::stringstream res;
                res << profile.width << " x " << profile.height;
                push_back_if_not_exists(res_values, std::pair<int, int>(profile.width, profile.height));
                push_back_if_not_exists(resolutions, res.str());
                std::stringstream fps;
                fps << profile.fps;
                push_back_if_not_exists(fps_values, profile.fps);
                push_back_if_not_exists(fpses, fps.str());
                std::string format = rs_format_to_string(profile.format);

                push_back_if_not_exists(formats[profile.stream], format);
                push_back_if_not_exists(format_values[profile.stream], profile.format);

                auto any_stream_enabled = false;
                for (auto it : stream_enabled)
                {
                    if (it.second)
                    {
                        any_stream_enabled = true;
                        break;
                    }
                }
                if (!any_stream_enabled) stream_enabled[profile.stream] = true;

                profiles.push_back(profile);
            }

            // set default selections
            int selection_index;

            get_default_selection_index(res_values, std::pair<int,int>(640,480), &selection_index);
            selected_res_id = selection_index;

            get_default_selection_index(fps_values, 30, &selection_index);
            selected_fps_id = selection_index;

            for (auto format_array : format_values)
            {
                for (auto format : { rs_format::RS_FORMAT_RGB8, rs_format::RS_FORMAT_Z16, rs_format::RS_FORMAT_Y8 } )
                {
                    if (get_default_selection_index(format_array.second, format, &selection_index))
                    {
                        selected_format_id[format_array.first] = selection_index;
                        break;
                    }
                }
            }
        }
        catch (const rs::error& e)
        {
            error_message = error_to_string(e);
        }
    }

    bool is_selected_combination_supported()
    {
        std::vector<rs::stream_profile> results;

        for (auto i = 0; i < RS_STREAM_COUNT; i++)
        {
            auto stream = static_cast<rs_stream>(i);
            if (stream_enabled[stream])
            {
                auto width = res_values[selected_res_id].first;
                auto height = res_values[selected_res_id].second;
                auto fps = fps_values[selected_fps_id];
                auto format = format_values[stream][selected_format_id[stream]];

                for (auto&& p : profiles)
                {
                    if (p.width == width && p.height == height && p.fps == fps && p.format == format)
                        results.push_back(p);
                }
            }
        }
        return results.size() > 0;
    }

    std::vector<rs::stream_profile> get_selected_profiles()
    {
        std::vector<rs::stream_profile> results;

        std::stringstream error_message;
        error_message << "The profile ";

        for (auto i = 0; i < RS_STREAM_COUNT; i++)
        {
            auto stream = static_cast<rs_stream>(i);
            if (stream_enabled[stream])
            {
                auto width = res_values[selected_res_id].first;
                auto height = res_values[selected_res_id].second;
                auto fps = fps_values[selected_fps_id];
                auto format = format_values[stream][selected_format_id[stream]];

                error_message << "\n{" << rs_stream_to_string(stream) << ","
                              << width << "x" << height << " at " << fps << "Hz, "
                              << rs_format_to_string(format) << "} ";

                for (auto&& p : profiles)
                {
                    if (p.width == width &&
                        p.height == height &&
                        p.fps == fps &&
                        p.format == format &&
                        p.stream == stream)
                        results.push_back(p);
                }
            }
        }
        if (results.size() == 0)
        {
            error_message << " is unsupported!";
            throw std::runtime_error(error_message.str());
        }
        return results;
    }

    void stop()
    {
        streaming = false;

        for (auto& elem : queues)
            elem->flush();

        dev.stop();
        dev.close();
    }

    void play(const std::vector<rs::stream_profile>& profiles)
    {
        dev.open(profiles);
        try {
            dev.start([&](rs::frame f){
                auto stream_type = f.get_stream_type();
                queues[(int)stream_type]->enqueue(std::move(f));
            });
        }
        catch (...)
        {
            dev.close();
            throw;
        }

        streaming = true;
    }

    void update(std::string& error_message)
    {
        if (options_invalidated)
        {
            next_option = 0;
            options_invalidated = false;
        }
        if (next_option < RS_OPTION_COUNT)
        {
            options_metadata[static_cast<rs_option>(next_option)].update(error_message);
            next_option++;
        }
    }

    template<typename T>
    bool get_default_selection_index(const std::vector<T>& values, const T & def, int* index /*std::function<int(const std::vector<T>&,T,int*)> compare = nullptr*/)
    {
        auto max_default = values.begin();
        for (auto it = values.begin(); it != values.end(); it++)
        {

            if (*it == def)
            {
                *index = (int)(it - values.begin());
                return true;
            }
            if (*max_default < *it)
            {
                max_default = it;
            }
        }
        *index = (int)(max_default - values.begin());
        return false;
    }

    rs::device dev;

    std::map<rs_option, option_model> options_metadata;
    std::vector<std::string> resolutions;
    std::vector<std::string> fpses;
    std::map<rs_stream, std::vector<std::string>> formats;
    std::map<rs_stream, bool> stream_enabled;

    int selected_res_id = 0;
    int selected_fps_id = 0;
    std::map<rs_stream, int> selected_format_id;

    std::vector<std::pair<int, int>> res_values;
    std::vector<int> fps_values;
    std::map<rs_stream, std::vector<rs_format>> format_values;

    std::vector<rs::stream_profile> profiles;

    std::vector<std::unique_ptr<rs::frame_queue>> queues;
    bool options_invalidated = false;
    int next_option = RS_OPTION_COUNT;
    bool streaming;
};

typedef std::map<rs_stream, rect> streams_layout;

class device_model
{
public:
    explicit device_model(rs::device& dev, std::string& error_message)
    {
        for (auto&& sub : dev.get_adjacent_devices())
        {
            auto model = std::make_shared<subdevice_model>(sub, error_message);
            subdevices.push_back(model);
        }
    }


    bool is_stream_visible(rs_stream s)
    {
        using namespace std::chrono;
        auto now = high_resolution_clock::now();
        auto diff = now - steam_last_frame[s];
        auto ms = duration_cast<milliseconds>(diff).count();
        return ms <= _frame_timeout + _min_timeout;
    }

    float get_stream_alpha(rs_stream s)
    {
        using namespace std::chrono;
        auto now = high_resolution_clock::now();
        auto diff = now - steam_last_frame[s];
        auto ms = duration_cast<milliseconds>(diff).count();
        auto t = smoothstep(static_cast<float>(ms),
                            _min_timeout, _min_timeout + _frame_timeout);
        return 1.0f - t;
    }

    std::map<rs_stream, rect> calc_layout(float x0, float y0, float width, float height)
    {
        std::vector<rs_stream> active_streams;
        for (auto i = 0; i < RS_STREAM_COUNT; i++)
        {
            auto stream = static_cast<rs_stream>(i);
            if (is_stream_visible(stream))
            {
                active_streams.push_back(stream);
            }
        }

        if (fullscreen)
        {
            auto it = std::find(begin(active_streams), end(active_streams), selected_stream);
            if (it == end(active_streams)) fullscreen = false;
        }

        std::map<rs_stream, rect> results;

        if (fullscreen)
        {
            results[selected_stream] = { static_cast<float>(x0), static_cast<float>(y0), static_cast<float>(width), static_cast<float>(height) };
        }
        else
        {
            auto factor = ceil(sqrt(active_streams.size()));
            auto complement = ceil(active_streams.size() / factor);

            auto cell_width = static_cast<float>(width / factor);
            auto cell_height = static_cast<float>(height / complement);

            auto i = 0;
            for (auto x = 0; x < factor; x++)
            {
                for (auto y = 0; y < complement; y++)
                {
                    if (i == active_streams.size()) break;

                    rect r = { x0 + x * cell_width, y0 + y * cell_height,
                        cell_width, cell_height };
                    results[active_streams[i]] = r;
                    i++;
                }
            }
        }

        return get_interpolated_layout(results);
    }

    std::vector<std::shared_ptr<subdevice_model>> subdevices;
    std::map<rs_stream, texture_buffer> stream_buffers;
    std::map<rs_stream, float2> stream_size;
    std::map<rs_stream, rs_format> stream_format;
    std::map<rs_stream, std::chrono::high_resolution_clock::time_point> steam_last_frame;

    bool fullscreen = false;
    rs_stream selected_stream = RS_STREAM_ANY;

private:
    std::map<rs_stream, rect> get_interpolated_layout(const std::map<rs_stream, rect>& l)
    {
        using namespace std::chrono;
        auto now = high_resolution_clock::now();
        if (l != _layout) // detect layout change
        {
            _transition_start_time = now;
            _old_layout = _layout;
            _layout = l;
        }

        //if (_old_layout.size() == 0 && l.size() == 1) return l;

        auto diff = now - _transition_start_time;
        auto ms = duration_cast<milliseconds>(diff).count();
        auto t = smoothstep(static_cast<float>(ms), 0, 100);

        std::map<rs_stream, rect> results;
        for (auto&& kvp : l)
        {
            auto stream = kvp.first;
            if (_old_layout.find(stream) == _old_layout.end())
            {
                _old_layout[stream] = _layout[stream].center();
            }
            results[stream] = _old_layout[stream].lerp(t, _layout[stream]);
        }

        return results;
    }

    float _frame_timeout = 700.0f;
    float _min_timeout = 90.0f;

    streams_layout _layout;
    streams_layout _old_layout;
    std::chrono::high_resolution_clock::time_point _transition_start_time;
};

bool no_device_popup(GLFWwindow* window, const ImVec4& clear_color)
{
    while (!glfwWindowShouldClose(window))
    {
        glfwPollEvents();

        int w, h;
        glfwGetWindowSize(window, &w, &h);

        ImGui_ImplGlfw_NewFrame();

        // Rendering 
        glViewport(0, 0,
            static_cast<int>(ImGui::GetIO().DisplaySize.x),
            static_cast<int>(ImGui::GetIO().DisplaySize.y));
        glClearColor(clear_color.x, clear_color.y, clear_color.z, clear_color.w);
        glClear(GL_COLOR_BUFFER_BIT);

        // Flags for pop-up window - no window resize, move or collaps
        auto flags = ImGuiWindowFlags_NoResize | ImGuiWindowFlags_NoMove | ImGuiWindowFlags_NoCollapse;

        // Setting pop-up window size and position
        ImGui::SetNextWindowPos({ 0, 0 });
        ImGui::SetNextWindowSize({ static_cast<float>(w), static_cast<float>(h) });
        ImGui::Begin("", nullptr, flags);

        ImGui::OpenPopup("config-ui"); // pop-up title
        if (ImGui::BeginPopupModal("config-ui", nullptr,
                                   ImGuiWindowFlags_AlwaysAutoResize))
        {
            // Show Error Message
            ImGui::Text("No device detected. Is it plugged in?");
            ImGui::Separator();

            // Present options to user 
            if (ImGui::Button("Retry", ImVec2(120, 0)))
            {
                return true; // Retry to find connected device
            }
            ImGui::SameLine();
            if (ImGui::Button("Exit", ImVec2(120, 0)))
            {
                return false; // No device - exit the application
            }

            ImGui::EndPopup();
        }

        ImGui::End();
        ImGui::Render();
        glfwSwapBuffers(window);
    }
    return false;
}

int main(int, char**) try
{
    // activate logging to console
    rs::log_to_console(RS_LOG_SEVERITY_WARN);

    // Init GUI
    if (!glfwInit())
        exit(1);

    // Create GUI Windows
    auto window = glfwCreateWindow(1280, 720, "librealsense - config-ui", nullptr, nullptr);
    glfwMakeContextCurrent(window);
    ImGui_ImplGlfw_Init(window, true);

    ImVec4 clear_color = ImColor(10, 0, 0);

    // Create RealSense Context
    rs::context ctx;
    auto device_index = 0;
    auto list = ctx.query_devices(); // Query RealSense connected devices list

    // If no device is connected...
    while (list.size() == 0)
    {
        // if user has no connected device - exit application
        if (!no_device_popup(window, clear_color)) 
            return EXIT_SUCCESS;

        // else try to query again
        list = ctx.query_devices();
    }

    std::vector<std::string> device_names; 
    std::string error_message = "";

    // Initialize list with each device name and serial number
    for (auto&& l : list)
    {
        auto d = list[device_index];                                            // access current device
        auto name = d.get_camera_info(RS_CAMERA_INFO_DEVICE_NAME);              // retrieve device name
        auto serial = d.get_camera_info(RS_CAMERA_INFO_DEVICE_SERIAL_NUMBER);   // retrieve device serial number
        device_names.push_back(to_string() << name << " Sn#" << serial);        // push name and sn to list 
    }

    auto dev = list[device_index];                  // Access first device
    auto model = device_model(dev, error_message);  // Initialize device model
    std::string label;

    // Closing the window
    while (!glfwWindowShouldClose(window))
    {
        glfwPollEvents();
        int w, h;
        glfwGetWindowSize(window, &w, &h);

        glMatrixMode(GL_PROJECTION); 
        glLoadIdentity();

        ImGui_ImplGlfw_NewFrame();

        // Flags for pop-up window - no window resize, move or collaps
        auto flags = ImGuiWindowFlags_NoResize | ImGuiWindowFlags_NoMove | ImGuiWindowFlags_NoCollapse;

        // Set window position and size
        ImGui::SetNextWindowPos({ 0, 0 });
        ImGui::SetNextWindowSize({ 300, static_cast<float>(h) });

        // *********************
        // Creating window menus
        // *********************
        ImGui::Begin("Control Panel", nullptr, flags);
        ImGui::Text("Viewer FPS: %.0f ", ImGui::GetIO().Framerate);

        // Device Details Menu - Elaborate details on connected devices
        if (ImGui::CollapsingHeader("Device Details", nullptr, true, true))
        {
            // Draw a combo-box with the list of connected devices
            auto device_names_chars = get_string_pointers(device_names);
            ImGui::PushItemWidth(-1);
            if (ImGui::Combo("", &device_index, device_names_chars.data(),
                static_cast<int>(device_names.size())))
            {
                for (auto&& sub : model.subdevices)
                {
                    if (sub->streaming)
                        sub->stop();
                }

                dev = list[device_index];
                model = device_model(dev, error_message);
            }
            ImGui::PopItemWidth();

            
            // Show all device details - name, module name, serial number, FW version and location
            for (auto i = 0; i < RS_CAMERA_INFO_COUNT; i++)
            {
                auto info = static_cast<rs_camera_info>(i);
                if (dev.supports(info))
                {
                    // retrieve info property
                    std::stringstream ss;
                    ss << rs_camera_info_to_string(info) << ":";
                    auto line = ss.str();
                    ImGui::PushStyleColor(ImGuiCol_Text, { 1.0f, 1.0f, 1.0f, 0.5f });
                    ImGui::Text(line.c_str());
                    ImGui::PopStyleColor();

                    // retrieve property value
                    ImGui::SameLine();
                    auto value = dev.get_camera_info(info);
                    ImGui::Text(value);

                    if (ImGui::IsItemHovered())
                    {
                        ImGui::SetTooltip(value);
                    }
                }
            }
        }

        // Streaming Menu - Allow user to play different streams
        if (ImGui::CollapsingHeader("Streaming", nullptr, true, true))
        {
            // Draw menu foreach subdevice with its properties
            for (auto&& sub : model.subdevices)
            {
                
                label = to_string() << sub->dev.get_camera_info(RS_CAMERA_INFO_MODULE_NAME);
                if (ImGui::CollapsingHeader(label.c_str(), nullptr, true, true))
                {
                    // Draw combo-box with all resolution options for this device
                    auto res_chars = get_string_pointers(sub->resolutions);
                    ImGui::Text("Resolution:");
                    ImGui::SameLine();
                    ImGui::PushItemWidth(-1);
                    label = to_string() << sub->dev.get_camera_info(RS_CAMERA_INFO_DEVICE_NAME)
                                        << sub->dev.get_camera_info(RS_CAMERA_INFO_MODULE_NAME) << " resolution";
                    if (sub->streaming)
                        ImGui::Text(res_chars[sub->selected_res_id]);
                    else
                        ImGui::Combo(label.c_str(), &sub->selected_res_id, res_chars.data(),
                                      static_cast<int>(res_chars.size()));

                    ImGui::PopItemWidth();

                    // Draw combo-box with all FPS options for this device
                    auto fps_chars = get_string_pointers(sub->fpses);
                    ImGui::Text("FPS:");
                    ImGui::SameLine();
                    ImGui::PushItemWidth(-1);
                    label = to_string() << sub->dev.get_camera_info(RS_CAMERA_INFO_DEVICE_NAME)
                                        << sub->dev.get_camera_info(RS_CAMERA_INFO_MODULE_NAME) << " fps";
                    if (sub->streaming)
                        ImGui::Text(fps_chars[sub->selected_fps_id]);
                    else
                        ImGui::Combo(label.c_str(), &sub->selected_fps_id, fps_chars.data(),
                                      static_cast<int>(fps_chars.size()));

                    ImGui::PopItemWidth();

                    // Check which streams are live in current device
                    auto live_streams = 0;
                    for (auto i = 0; i < RS_STREAM_COUNT; i++)
                    {
                        auto stream = static_cast<rs_stream>(i);
                        if (sub->formats[stream].size() > 0)
                            live_streams++;
                    }

                    // Draw combo-box with all format options for current device
                    for (auto i = 0; i < RS_STREAM_COUNT; i++)
                    {
                        auto stream = static_cast<rs_stream>(i);
                        if (sub->formats[stream].size() == 0)
                            continue;

                        auto formats_chars = get_string_pointers(sub->formats[stream]);
                        if (live_streams > 1)
                        {
                            label = to_string() << rs_stream_to_string(stream) << " format:";
                            if (sub->streaming)
                                ImGui::Text(label.c_str());
                            else
                                ImGui::Checkbox(label.c_str(), &sub->stream_enabled[stream]);
                        }
                        else
                        {
                            label = to_string() << "Format:";
                            ImGui::Text(label.c_str());
                        }

                        ImGui::SameLine();
                        if (sub->stream_enabled[stream])
                        {
                            ImGui::PushItemWidth(-1);
                            label = to_string() << sub->dev.get_camera_info(RS_CAMERA_INFO_DEVICE_NAME)
                                                << sub->dev.get_camera_info(RS_CAMERA_INFO_MODULE_NAME)
                                                << " " << rs_stream_to_string(stream) << " format";
                            if (sub->streaming)
                                ImGui::Text(formats_chars[sub->selected_format_id[stream]]);
                            else
                                ImGui::Combo(label.c_str(), &sub->selected_format_id[stream], formats_chars.data(),
                                static_cast<int>(formats_chars.size()));

                            ImGui::PopItemWidth();
                        }
                        else
                        {
                            ImGui::Text("N/A");
                        }
                    }

                    try
                    {
                        if (!sub->streaming)
                        {
                            label = to_string() << "Play " << sub->dev.get_camera_info(RS_CAMERA_INFO_MODULE_NAME);

                            if (sub->is_selected_combination_supported())
                            {
                                if (ImGui::Button(label.c_str()))
                                {
                                    sub->play(sub->get_selected_profiles());
                                }
                            }
                            else
                            {
                                ImGui::TextDisabled(label.c_str());
                            }
                        }
                        else
                        {
                            label = to_string() << "Stop " << sub->dev.get_camera_info(RS_CAMERA_INFO_MODULE_NAME);
                            if (ImGui::Button(label.c_str()))
                            {
                                sub->stop();
                            }
                        }
                    }
                    catch(const rs::error& e)
                    {
                        error_message = error_to_string(e);
                    }
                    catch(const std::exception& e)
                    {
                        error_message = e.what();
                    }
                }
            }
        }

        // Control Menu - Allow user to change cameras properties
        if (ImGui::CollapsingHeader("Control", nullptr, true, true))
        {
            for (auto&& sub : model.subdevices)
            {
                label = to_string() << sub->dev.get_camera_info(RS_CAMERA_INFO_MODULE_NAME) << " options:";
                if (ImGui::CollapsingHeader(label.c_str(), nullptr, true, false))
                {
                    for (auto i = 0; i < RS_OPTION_COUNT; i++)
                    {
                        auto opt = static_cast<rs_option>(i);
                        auto&& metadata = sub->options_metadata[opt];
                        metadata.draw(error_message);
                    }
                }
            }
        }

        for (auto&& sub : model.subdevices)
        {
            sub->update(error_message);
        }

        if (error_message != "")
            ImGui::OpenPopup("Oops, something went wrong!");
        if (ImGui::BeginPopupModal("Oops, something went wrong!", nullptr, ImGuiWindowFlags_AlwaysAutoResize))
        {
            ImGui::Text("RealSense error calling:");
            ImGui::InputTextMultiline("error", const_cast<char*>(error_message.c_str()),
                error_message.size(), { 500,100 }, ImGuiInputTextFlags_AutoSelectAll);
            ImGui::Separator();

            if (ImGui::Button("OK", ImVec2(120, 0)))
            {
                error_message = "";
                ImGui::CloseCurrentPopup();
            }

            ImGui::EndPopup();
        }

        ImGui::End();

        // Fetch frames from queue
        for (auto&& sub : model.subdevices)
        {
            for (auto& queue : sub->queues)
            {
                rs::frame f;
                if (queue->poll_for_frame(&f))
                {
                    model.stream_buffers[f.get_stream_type()].upload(f);
                    model.steam_last_frame[f.get_stream_type()] = std::chrono::high_resolution_clock::now();
<<<<<<< HEAD
                    auto width = (f.get_format() == RS_FORMAT_MOTION_DATA)? 640.f : f.get_width();
                    auto height = (f.get_format() == RS_FORMAT_MOTION_DATA)? 480.f : f.get_height();
                    model.stream_size[f.get_stream_type()] = {width, height};
=======
                    auto width = (f.get_format() == RS_FORMAT_MOTION_DATA)? 640 : f.get_width();
                    auto height = (f.get_format() == RS_FORMAT_MOTION_DATA)? 480 : f.get_height();
                    model.stream_size[f.get_stream_type()] = { static_cast<float>(width),
                                                               static_cast<float>(height)};
>>>>>>> cb064381
                    model.stream_format[f.get_stream_type()] = f.get_format();
                }
            }

        }

        // Rendering
        glViewport(0, 0,
            static_cast<int>(ImGui::GetIO().DisplaySize.x),
            static_cast<int>(ImGui::GetIO().DisplaySize.y));
        glClearColor(clear_color.x, clear_color.y, clear_color.z, clear_color.w);
        glClear(GL_COLOR_BUFFER_BIT);

        glfwGetWindowSize(window, &w, &h);
        glLoadIdentity();
        glOrtho(0, w, h, 0, -1, +1);

        auto layout = model.calc_layout(300, 0, w - 300, h);

        for (auto kvp : layout)
        {
            auto&& view_rect = kvp.second;
            auto stream = kvp.first;
            auto&& stream_size = model.stream_size[stream];
            auto stream_rect = view_rect.adjust_ratio(stream_size);

            model.stream_buffers[stream].show(stream_rect, model.get_stream_alpha(stream));

            flags = ImGuiWindowFlags_NoResize |
                ImGuiWindowFlags_NoMove |
                ImGuiWindowFlags_NoCollapse |
                ImGuiWindowFlags_NoTitleBar;

            ImGui::PushStyleColor(ImGuiCol_WindowBg, { 0, 0, 0, 0 });
            ImGui::SetNextWindowPos({ stream_rect.x, stream_rect.y });
            ImGui::SetNextWindowSize({ stream_rect.w, stream_rect.h });
            label = to_string() << "Stream of " << rs_stream_to_string(stream);
            ImGui::Begin(label.c_str(), nullptr, flags);

            label = to_string() << rs_stream_to_string(stream) << " "
                << stream_size.x << "x" << stream_size.y << ", "
                << rs_format_to_string(model.stream_format[stream]);

            if (layout.size() > 1 && !model.fullscreen)
            {
                ImGui::Text(label.c_str());
                ImGui::SameLine(ImGui::GetWindowWidth() - 30);
                if (ImGui::Button("[+]", { 26, 20 }))
                {
                    model.fullscreen = true;
                    model.selected_stream = stream;
                }
            } 
            else if (model.fullscreen)
            {
                ImGui::Text(label.c_str());
                ImGui::SameLine(ImGui::GetWindowWidth() - 30);
                if (ImGui::Button("[-]", { 26, 20 }))
                {
                    model.fullscreen = false;
                }
            }

            ImGui::End();
            ImGui::PopStyleColor();
        }

        ImGui::Render();
        glfwSwapBuffers(window);
    }

    // Stop all subdevices
    for (auto&& sub : model.subdevices)
    {
        if (sub->streaming)
            sub->stop();
    }

    // Cleanup
    ImGui_ImplGlfw_Shutdown();
    glfwTerminate();

    return EXIT_SUCCESS;
}
catch (const rs::error & e)
{
    std::cerr << "RealSense error calling " << e.get_failed_function() << "(" << e.get_failed_args() << "):\n    " << e.what() << std::endl;
    return EXIT_FAILURE;
}<|MERGE_RESOLUTION|>--- conflicted
+++ resolved
@@ -914,16 +914,10 @@
                 {
                     model.stream_buffers[f.get_stream_type()].upload(f);
                     model.steam_last_frame[f.get_stream_type()] = std::chrono::high_resolution_clock::now();
-<<<<<<< HEAD
                     auto width = (f.get_format() == RS_FORMAT_MOTION_DATA)? 640.f : f.get_width();
                     auto height = (f.get_format() == RS_FORMAT_MOTION_DATA)? 480.f : f.get_height();
-                    model.stream_size[f.get_stream_type()] = {width, height};
-=======
-                    auto width = (f.get_format() == RS_FORMAT_MOTION_DATA)? 640 : f.get_width();
-                    auto height = (f.get_format() == RS_FORMAT_MOTION_DATA)? 480 : f.get_height();
                     model.stream_size[f.get_stream_type()] = { static_cast<float>(width),
                                                                static_cast<float>(height)};
->>>>>>> cb064381
                     model.stream_format[f.get_stream_type()] = f.get_format();
                 }
             }
