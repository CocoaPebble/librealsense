--- conflicted
+++ resolved
@@ -10,11 +10,8 @@
 2. Install the Homebrew package manager via terminal - [link](http://brew.sh/)
 3. Install the following packages via brew:
   * `brew install cmake libusb pkg-config`
-<<<<<<< HEAD
   * `brew install apenngrace/vulkan/vulkan-sdk --cask`
-=======
-  * `brew install apenngrace/vulkan/vulkan-sdk`
->>>>>>> d63d5626
+
 
 **Note** *librealsense* requires CMake version 3.8+ that can also be obtained via the [official CMake site](https://cmake.org/download/).  
 
