# NVidia Jetson Devices

**NOTE**: See [support-matrix.md](./support-matrix.md) to learn more about Jetson support for RealSense devices.

> Check out [www.jetsonhacks.com](http://www.jetsonhacks.com/) for great content on everything Jetson! (not affiliated with Intel RealSense)

## Getting started

### 1. Prerequisites

* NVIDIA® **Jetson Nano™**, **Jetson TX2™** and **Jetson AGX Xavier™** board (may also work on other Jetson devices)
* RealSense **D415**, **D435**, **D435i**, **D455**, **L515**, **SR300** and **T265** Camera devices.

### 2. Establish Developer's Environment

Follow [official instructions](https://developer.nvidia.com/embedded/learn/getting-started-jetson) to get your board ready. This guide will assume you are using **NVIDIA® L4T Ubuntu 16.04/18.04** image. Note that in most cases it is necessary to install a toll named "SDK Manager" to flash and install **Jetson** boards with both the L4T (Linux for Tegra) and NVIDIA-specific software packages (CUDA, Tensor Flow, AI, etc.)
For **Jetson Nano™** we strongly recommend enabling the Barrel Jack connector for extra power (See [jetsonhacks.com/jetson-nano-use-more-power/](https://www.jetsonhacks.com/2019/04/10/jetson-nano-use-more-power/) to learn how)

![Jetson Nano](./img/jetson.jpg)

### 3. Choose LibRealSense SDK Backend

Librealsense2 SDK supports two API for communication with RealSense device on Linux platforms:

1. Linux native kernel drivers for UVC, USB and HID (Video4Linux and IIO respectively)
2. Using `RSUSB` - user-space implementation of the UVC and HID data protocols, encapsulated and activated by selecting the SDK's `-DFORCE_RSUSB_BACKEND` flag (a.k.a. `-DFORCE_LIBUVC` with SDK versions prior to v.2.30).  

When the second method is selected Librealsense2 communicates with the devices using the standard USB driver, while the higher-level protocols  (UVC/HID) stacks are compiled directly into the SDK.
Currently the two interfaces are mutually-exclusive, thus the choice taken during the SDK configuration stage (CMakes) predefines the selected backend API.

As a general rule it is recommended to use the native kernel drivers, especially in production environment.
The second method augments the native installation and allows for a fully-functional SDK deployment at the expense of certain performance and functional limitations (e.g. multi-cam).
The list of requirements for the second method comprise of a basic USB driver and GCC compiler, thus making it attractive for prototyping and demos in new/previously-unsupported environments.

If that's the case, what is the dilemma?

In order to enable the full capabilities of RealSense devices certain modifications in the kernel (driver) modules shall be applied, such as support of Depth-related streaming formats and access to per-frame metadata attributes. There is a small set of generic kernel changes that are mostly retrofitted with more advanced kernel versions aimed at improving the overall drivers stability.

NVIDIA's L4T delivers an Ubuntu-based distribution with a customized kernel based on version 4.9. The way the kernel is configured and deployed is different from a desktop Ubuntu image with two notable differences being the list of kernel modules included in default configuration and the way a new image is flashed.

And while it is possible to rebuild and flash a new kernel image the procedure can be perceived as challenging and shall be performed with extra caution.
This guide comes with a script that allows to modify the kernel modules with Librealsense2-related patches without replacing the kernel image. The script has been verified with **Jetson AGX Xavier™** board using L4T versions 4.2.3, 4.3 and 4.4 (Sept 2020). Scroll to the end of the guide for details.

### 4. Install with Debian Packages

Note that this method provides binary installation compiled using the `-DFORCE_RSUSB_BACKEND=true` option elaborated above.

1. Register the server's public key:

    ```sh
    sudo apt-key adv --keyserver keyserver.ubuntu.com --recv-key F6E65AC044F831AC80A06380C8B3A55A6F3EFCDE || sudo apt-key adv --keyserver hkp://keyserver.ubuntu.com:80 --recv-key F6E65AC044F831AC80A06380C8B3A55A6F3EFCDE
    ```

  > In case the public key cannot be retrieved, check and specify proxy settings: `export http_proxy="http://<proxy>:<port>"`, and rerun the command. See additional methods in the following [link](https://unix.stackexchange.com/questions/361213/unable-to-add-gpg-key-with-apt-key-behind-a-proxy).  

<<<<<<< HEAD
2. Add the server to the list of repositories:
=======
  2. Add the server to the list of repositories:  
```sh
sudo add-apt-repository "deb https://librealsense.intel.com/Debian/apt-repo $(lsb_release -cs) main" -u
```
>>>>>>> 35170a01

    ```sh
    sudo add-apt-repository "deb https://librealsense.intel.com/Debian/apt-repo $(lsb_release -cs) main" -u
    ```

3. Install the SDK:

    ```sh
    sudo apt-get install librealsense2-utils
    sudo apt-get install librealsense2-dev
    ```

    ![installation](./img/install-jetson.png)

    With `librealsense2-dev` package installed, you can compile an application with **librealsense** using `g++ -std=c++11 filename.cpp -lrealsense2` or an IDE of your choice. To get started with RealSense using **CMake** check out [librealsense/examples/cmake](https://github.com/IntelRealSense/librealsense/tree/master/examples/cmake)

4. Reconnect the RealSense device and run the following to verify the installation: `realsense-viewer`

![d400](./img/jetson-d400.png)

![t265](./img/jetson-t265.png)

You can also double-TAB after typing `rs-` to see the full list of SDK examples.

## Building from Source using **RSUSB** Backend

⮕ Use the RSUSB backend without the kernel patching

* In order to build the SDK using the `RSUSB` method and avoid the kernel patching procedure, please refer to [libuvc_installation.sh](https://github.com/IntelRealSense/librealsense/blob/master/scripts/libuvc_installation.sh) script for details. If you have CUDA dev-kit installed, don't forget to add `-DBUILD_WITH_CUDA=true` for optimal performance.

## Building from Source using **Native** Backend

⮕ Use the V4L Native backend by applying the kernel patching

The method was verified with **Jetson AGX** boards with JetPack **4.2.3**[L4T 32.2.1,32.2.3], **4.3**[L4T 32.3.1] and **4.4**[L4T 32.4.3].

The method has not yet been verified on the **Jetson Nano** board.

* **Prerequisite**

  * Verify the board type and Jetpack versions compatibility.  
  * Verify internet connection.  
  * Verify the available space on flash, the patching process requires **~2.5Gb** free space  
    >df -h
  * Configure the Jetson Board into Max power mode (desktop -> see the upper right corner)  
  * Disconnect attached USB/UVC cameras (if any).  

* **Build and Patch Kernel Modules for Jetson L4T**

  * Navigate to the root of libreansense2 directory.  
  * Run the script (note the ending characters - `L4T`)

    ```sh
    ./scripts/patch-realsense-ubuntu-L4T.sh  
    ```

  * The script will run for about 30 minutes depending on internet speed and perform the following tasks:

    a. Fetch the kernel source trees required to build the kernel and its modules.  
    b. Apply Librealsense-specific kernel patches and build the modified kernel modules.  
    c. Try to insert the modules into the kernel.

    ![d400](./img/jetson_l4t_kernel_patches.png)

* **Build librealsense2 SDK**  
  
  * Navigate to the SDK's root directory.  
  * Follow the [Ubuntu installation guide](./installation.md) to install the missing components and configuration items:

    ```sh
    sudo apt-get install git libssl-dev libusb-1.0-0-dev pkg-config libgtk-3-dev -y
    ./scripts/setup_udev_rules.sh  
    mkdir build && cd build  
    cmake .. -DBUILD_EXAMPLES=true -DCMAKE_BUILD_TYPE=release -DFORCE_RSUSB_BACKEND=false -DBUILD_WITH_CUDA=true && make -j$(($(nproc)-1)) && sudo make install
    ```

  The CMAKE `-DBUILD_WITH_CUDA=true` flag assumes CUDA modules are installed. If not, please reconnect the board to the Ubuntu Host PC and use NVIDIA `SDK Manager` tool to install the missing components.

* **Connect Realsense Device, run `realsense-viewer` and inspect the results**

![d400](./img/jetson_l4t_sensors_md.png)<|MERGE_RESOLUTION|>--- conflicted
+++ resolved
@@ -53,14 +53,8 @@
 
   > In case the public key cannot be retrieved, check and specify proxy settings: `export http_proxy="http://<proxy>:<port>"`, and rerun the command. See additional methods in the following [link](https://unix.stackexchange.com/questions/361213/unable-to-add-gpg-key-with-apt-key-behind-a-proxy).  
 
-<<<<<<< HEAD
+
 2. Add the server to the list of repositories:
-=======
-  2. Add the server to the list of repositories:  
-```sh
-sudo add-apt-repository "deb https://librealsense.intel.com/Debian/apt-repo $(lsb_release -cs) main" -u
-```
->>>>>>> 35170a01
 
     ```sh
     sudo add-apt-repository "deb https://librealsense.intel.com/Debian/apt-repo $(lsb_release -cs) main" -u
