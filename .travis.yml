os:
  - linux
  - osx

language: cpp

sudo: required
dist: trusty
osx_image: xcode7

before_install:
  # Install nodejs via nvm
  - if [[ "$TRAVIS_OS_NAME" == "linux" ]]; then
      wget -qO- https://raw.githubusercontent.com/creationix/nvm/v0.33.2/install.sh | bash;
      source ~/.bashrc;
      nvm install 6 && nvm use 6;
      npm install -g node-gyp;
      npm install -g mocha;
    fi
    # Remove duplicated python 2.x, only leave python2.7; Otherwise node-gyp will complain and stop
  - if [[ "$TRAVIS_OS_NAME" == "linux" ]]; then
      for i in `pyenv versions|sed 's/ //g'|grep "^2"`; do if [ $i = "2.7" ]; then continue; else pyenv uninstall -f $i; fi; done;
    fi
    # Run linter
  - if [[ "$TRAVIS_OS_NAME" == "linux" ]]; then
      git clone https://chromium.googlesource.com/chromium/tools/depot_tools.git;
      export OLDPATH=$PATH && export PATH=$PATH:$(pwd)/depot_tools;
      cd wrappers/nodejs/tools && npm install && cd ..;
      node ./tools/linter.js;
      export PATH=$OLDPATH && unset OLDPATH && cd ../../;
    fi

  # Get logical CPU number
  - if [[ "$TRAVIS_OS_NAME" == "linux" ]]; then
      export CPU_NUM=`grep -c ^processor /proc/cpuinfo`;
    elif [ "$TRAVIS_OS_NAME" == "osx" ]; then
      export CPU_NUM=`sysctl -n hw.logicalcpu_max`;
    fi
    
  - if [[ "$TRAVIS_OS_NAME" == "osx" ]]; then
      brew uninstall xctool;
      brew install xctool --HEAD;
<<<<<<< HEAD
      brew install homebrew/versions/glfw3;
      brew install libusb;
=======
      brew install homebrew/core/glfw;
>>>>>>> 44336670
    fi

  # Install linux required packages
  - if [[ "$TRAVIS_OS_NAME" == "linux" ]]; then
      sudo add-apt-repository --yes ppa:ubuntu-toolchain-r/test;
      sudo apt-get update;
      sudo apt-get install -qq build-essential xorg-dev libgl1-mesa-dev libglu1-mesa-dev libglew-dev libglm-dev;
      sudo apt-get install -qq libusb-1.0-0-dev;
      sudo apt-get install -qq libgtk-3-dev;
      sudo apt-get install -qq python python-dev;
      sudo apt-get install gcc-5 g++-5;
      sudo update-alternatives --install /usr/bin/gcc gcc /usr/bin/gcc-5 60 --slave /usr/bin/g++ g++ /usr/bin/g++-5;
    fi

install:
  # Install nodejs via nvm
  - if [[ "$TRAVIS_OS_NAME" == "linux" ]]; then
      wget https://github.com/glfw/glfw/releases/download/3.1.1/glfw-3.1.1.zip;
      unzip glfw-3.1.1.zip && cd glfw-3.1.1;
      cmake -G "Unix Makefiles" -DBUILD_SHARED_LIBS=ON;
      make -j $CPU_NUM;
      sudo make install && cd ..;
    fi
#Unit-Test Suite
# Each successful build will invoke a set of predefined unit-test that will run from recorded live test sessions
# The records are available for download from the location specified in the tests, and are arranged in the following convention
# |
# |---| ..
# |   | Records.txt
# |   |
# |   | single_cam
# |               | ..
# |               | Recorded_Test_1
# |               | Recorded_Test_2
# |               | ......
# |
# |   | multi_cam
# |               | ..
# |               | Recorded_Test_3
# |               | Recorded_Test_4
# |               | ......
# |
# The content of Records.txt is a list of all record paths one per line, e.g:
# single_cam/Recorded_Test_1
# single_cam/Recorded_Test_2
# multi_cam/Recorded_Test_3
# multi_cam/Recorded_Test_4
#
script:
  # Exit immediately if a command exits with a non-zero status
  - if [[ "$TRAVIS_OS_NAME" == "linux" ]]; then
      set -e;
      pyenv install 3.6.1;
      pyenv local `pyenv versions|sed 's/ //g'|grep "^3"|tail -1`;

      cd scripts;
      ./api_check.sh;
      cd ..;

      mkdir build && cd build;
      cmake .. -DBUILD_EXAMPLES:BOOL=true -DBUILD_PYTHON_BINDINGS:BOOL=true -DBUILD_NODEJS_BINDINGS:BOOL=true;
      make -j $CPU_NUM;
      sudo "PATH=$PATH" make install;

      export LRS_LOG_LEVEL="DEBUG";

      url_records_path="http://realsense-hw-public.s3.amazonaws.com/rs-tests/lrs_2.8.3/";
      records_name="records.txt";
      url_records_list=$url_records_path$records_name;
      wget $url_records_path$records_name;
      tests_list=`cat $records_name`;

      echo "Downloading unit-test records...";
      for record in $tests_list; do echo $url_records_path$record; wget $url_records_path$record -P "records/"$(echo $record | cut -d '/' -f 1); done;

      ./unit-tests/live-test -d yes -i [software-device];
      for i in ./records/single_cam/*; do ./unit-tests/live-test -d yes -i ~[multicam] from "$i"; done;
      for i in ./records/multi_cam/*; do ./unit-tests/live-test -d yes -i [multicam] from "$i"; done;

      echo "Build RealSense SDK for Android...";
      cd ../;
      wget https://dl.google.com/android/repository/android-ndk-r16b-linux-x86_64.zip;
      unzip android-ndk-r16b-linux-x86_64.zip -d ./;
      mkdir build_android && cd build_android;
      cmake .. -DCMAKE_TOOLCHAIN_FILE=../android-ndk-r16b/build/cmake/android.toolchain.cmake;
      make -j $CPU_NUM;
    fi
  - if [[ "$TRAVIS_OS_NAME" == "osx" ]]; then
      mkdir build && cd build;
      cmake .. -DBUILD_EXAMPLES:BOOL=true -DBUILD_WITH_OPENMP=false -DHWM_OVER_XU=false;
      make -j $CPU_NUM;
    fi
  - if [[ "$TRAVIS_OS_NAME" == "linux" ]]; then
      cd ../wrappers/nodejs/test;
      wget http://realsense-hw-public.s3.amazonaws.com/rs-tests/nodejs_record.rec;
      mocha test-functional.js --playback nodejs_record.rec;
      cd ../../..;
    fi<|MERGE_RESOLUTION|>--- conflicted
+++ resolved
@@ -40,12 +40,8 @@
   - if [[ "$TRAVIS_OS_NAME" == "osx" ]]; then
       brew uninstall xctool;
       brew install xctool --HEAD;
-<<<<<<< HEAD
-      brew install homebrew/versions/glfw3;
+      brew install homebrew/core/glfw3;
       brew install libusb;
-=======
-      brew install homebrew/core/glfw;
->>>>>>> 44336670
     fi
 
   # Install linux required packages
