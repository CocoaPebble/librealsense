--- conflicted
+++ resolved
@@ -11,19 +11,9 @@
 endif
 
 LIBUSB_FLAGS := `pkg-config --cflags --libs libusb-1.0`
-<<<<<<< HEAD
-
-# Security enhancements
-LDFLAGS := -z noexecstack -z relro -z now
-
-CFLAGS := -std=c11 -fPIC -pedantic -O2 -D_FORTIFY_SOURCE=2 -fstack-protector-strong -Wformat -Wformat-security -DRS_USE_$(BACKEND)_BACKEND $(LIBUSB_FLAGS) $(LDFLAGS)
-CXXFLAGS := -std=c++11 -fPIC -pedantic -mssse3 -Ofast -O2 -D_FORTIFY_SOURCE=2 -fstack-protector-strong -Wformat -Wformat-security -Wno-missing-field-initializers
-CXXFLAGS += -Wno-switch -Wno-multichar -DRS_USE_$(BACKEND)_BACKEND $(LIBUSB_FLAGS)  $(LDFLAGS)
-=======
 CFLAGS := -std=c11 -D_BSD_SOURCE -fPIC -pedantic -DRS_USE_$(BACKEND)_BACKEND $(LIBUSB_FLAGS)
 CXXFLAGS := -std=c++11 -fPIC -pedantic -Ofast -Wno-missing-field-initializers
 CXXFLAGS += -Wno-switch -Wno-multichar -DRS_USE_$(BACKEND)_BACKEND $(LIBUSB_FLAGS)
->>>>>>> 647c0c1a
 
 # Add specific include paths for OSX
 ifeq ($(uname_S),Darwin)
@@ -48,7 +38,7 @@
 OBJECTS := $(addprefix obj/, $(addsuffix .o, $(OBJECTS)))
 
 # Sets of flags used by the example programs
-REALSENSE_FLAGS := -Iinclude -Llib -lrealsense -lm -lpthread -fPIE
+REALSENSE_FLAGS := -Iinclude -Llib -lrealsense -lm
 
 ifeq ($(uname_S),Darwin)
 # OSX uses OpenGL as a framework
@@ -98,7 +88,7 @@
 
 # Rules for building the library itself
 lib/librealsense.so: prepare $(OBJECTS)
-	$(CXX) -std=c++11 -shared $(OBJECTS) $(LIBUSB_FLAGS) $(LDFLAGS) -o $@
+	$(CXX) -std=c++11 -shared $(OBJECTS) $(LIBUSB_FLAGS) -o $@
 
 lib/librealsense.a: prepare $(OBJECTS)
 	ar rvs $@ `find obj/ -name "*.o"`
