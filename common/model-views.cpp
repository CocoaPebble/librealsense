--- conflicted
+++ resolved
@@ -2972,12 +2972,7 @@
             auto index = 0;
             while (ppf.resulting_queue.poll_for_frame(&f) && ++index < ppf.resulting_queue_max_size)
             {
-<<<<<<< HEAD
-                auto id = f.get_profile().unique_id();
-                last_frames[id] = std::move(f);
-=======
                 last_frames[f.get_profile().unique_id()] = f;
->>>>>>> b52ce65a
             }
 
             for(auto&& frame : last_frames)
