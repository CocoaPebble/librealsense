cmake_minimum_required(VERSION 3.5)
project(librealsense2 LANGUAGES CXX C)

set(ROS_BUILD_TYPE TRUE)

if(${ROS_BUILD_TYPE})
    find_package(ament_cmake REQUIRED)
endif()

<<<<<<< HEAD
project(librealsense2 LANGUAGES CXX C)

include(CMake/lrs_options.cmake)
include(CMake/connectivity_check.cmake)

#Deprecation message, should be removed in future releases
if(${FORCE_LIBUVC} OR ${FORCE_WINUSB_UVC} OR ${ANDROID_USB_HOST_UVC})
    MESSAGE(DEPRECATION "FORCE_LIBUVC, FORCE_WINUSB_UVC and ANDROID_USB_HOST_UVC are deprecated, use FORCE_RSUSB_BACKEND instead")
    set(FORCE_RSUSB_BACKEND ON)
endif()

# Checking Internet connection, as TM2 needs to download the FW from amazon cloud
if(BUILD_WITH_TM2 AND NOT INTERNET_CONNECTION)
    message(WARNING "No internet connection, disabling BUILD_WITH_TM2")
    set(BUILD_WITH_TM2 OFF)
endif()

# Checking Internet connection, as TM2 needs to download the FW from amazon cloud
if(IMPORT_DEPTH_CAM_FW AND NOT INTERNET_CONNECTION)
    message(WARNING "No internet connection, disabling IMPORT_DEPTH_CAM_FW")
    set(IMPORT_DEPTH_CAM_FW OFF)
endif()

list(APPEND CMAKE_MODULE_PATH ${CMAKE_CURRENT_LIST_DIR}/CMake)

=======
>>>>>>> 31ea4aab
# include librealsense general configuration
include(CMake/global_config.cmake)


config_cxx_flags()

# include os specific macros
# macro definition located at "CMake/global_config.cmake"
include(CMake/include_os.cmake)

# set os specific configuration flags
# macro definition located at "CMake/<OS>_config.cmake"
os_set_flags()

# set global configuration flags
# macro definition located at "CMake/global_config.cmake"
global_set_flags()

if(BUILD_SHARED_LIBS)
    add_library(${LRS_TARGET} SHARED "")
else()
    add_library(${LRS_TARGET} STATIC "")
endif()

# set library version
set_target_properties(${LRS_TARGET} PROPERTIES VERSION ${REALSENSE_VERSION_STRING} SOVERSION "${REALSENSE_VERSION_MAJOR}.${REALSENSE_VERSION_MINOR}")

# NCS1 is reset by realsense-viewer since TM2 device has the same VID/PID with NCS1.
# Workaround is to build realsense-viewer tool without "BUILD_WITH_TM2".
# Fix issue: https://github.com/IntelRealSense/librealsense/issues/2924
if(${ROS_BUILD_TYPE})
    set(BUILD_WITH_TM2 OFF)
endif()

# NCS1 is reset by realsense-viewer since TM2 device has the same VID/PID with NCS1.
# Workaround is to build realsense-viewer tool without "BUILD_WITH_TM2".
# Fix issue: https://github.com/IntelRealSense/librealsense/issues/2924
if(${ROS_BUILD_TYPE})
    set(BUILD_WITH_TM2 OFF)
endif()

# Checking Internet connection, as TM2 needs to download the FW from amazon cloud
if(BUILD_WITH_TM2)
    include(CMake/tm2_connectivity_check.cmake)
endif()

include(include/CMakeLists.txt)
include(src/CMakeLists.txt)
include(third-party/CMakeLists.txt)

# configure the project according to OS specific requirments
# macro definition located at "CMake/<OS>_config.cmake"
os_target_config()

# global project configuration
# macro definition located at "CMake/global_config.cmake"
global_target_config()

include(CMake/install_config.cmake)

add_subdirectory(wrappers)

if (BUILD_EXAMPLES AND BUILD_GLSL_EXTENSIONS)
    find_package(glfw3 3.3 QUIET)
    if(NOT TARGET glfw)
        message(STATUS "GLFW 3.3 not found; using internal version")
        set(GLFW_INSTALL ON CACHE BOOL "" FORCE)
        add_subdirectory(third-party/glfw)
    endif()
    add_subdirectory(src/gl)
endif()

if(BUILD_EXAMPLES)
    add_subdirectory(examples)
    add_subdirectory(tools)
endif()

if(BUILD_UNIT_TESTS)
    add_subdirectory(unit-tests)
endif()

if(BUILD_WITH_TM2)
    add_tm2()
endif()

<<<<<<< HEAD
if(IMPORT_DEPTH_CAM_FW)
    add_subdirectory(common/fw)
endif()

include(CMake/embedd_udev_rules.cmake)
=======
>>>>>>> 31ea4aab
include(CMake/install_config.cmake)

if(${ROS_BUILD_TYPE})
    ament_package()
endif()<|MERGE_RESOLUTION|>--- conflicted
+++ resolved
@@ -7,7 +7,6 @@
     find_package(ament_cmake REQUIRED)
 endif()
 
-<<<<<<< HEAD
 project(librealsense2 LANGUAGES CXX C)
 
 include(CMake/lrs_options.cmake)
@@ -33,8 +32,6 @@
 
 list(APPEND CMAKE_MODULE_PATH ${CMAKE_CURRENT_LIST_DIR}/CMake)
 
-=======
->>>>>>> 31ea4aab
 # include librealsense general configuration
 include(CMake/global_config.cmake)
 
@@ -120,14 +117,11 @@
     add_tm2()
 endif()
 
-<<<<<<< HEAD
 if(IMPORT_DEPTH_CAM_FW)
     add_subdirectory(common/fw)
 endif()
 
 include(CMake/embedd_udev_rules.cmake)
-=======
->>>>>>> 31ea4aab
 include(CMake/install_config.cmake)
 
 if(${ROS_BUILD_TYPE})
