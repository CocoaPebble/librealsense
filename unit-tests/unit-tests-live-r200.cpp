--- conflicted
+++ resolved
@@ -24,7 +24,7 @@
     const int device_count = rs_get_device_count(ctx, require_no_error());
     REQUIRE(device_count > 0);
 
-    // Iterate through devices, make sure that
+    // For each device
     for (int i = 0; i<device_count; ++i)
     {
         rs_device * dev = rs_get_device(ctx, 0, require_no_error());
@@ -34,7 +34,6 @@
         // Prerequisite for the following options list
         rs_set_device_option(dev, RS_OPTION_R200_LR_AUTO_EXPOSURE_ENABLED, 1.0, require_no_error());
 
-<<<<<<< HEAD
         const int supported_options[] = {
             RS_OPTION_R200_AUTO_EXPOSURE_BRIGHT_RATIO_SET_POINT,
             RS_OPTION_R200_AUTO_EXPOSURE_KP_GAIN,
@@ -47,65 +46,6 @@
         {
             ss.str(""); ss << "Verifying support for R200-specific: " << rs_option_to_string((rs_option)i);
             REQUIRE(rs_device_supports_option(dev, (rs_option)i, require_no_error()) == 1);
-=======
-        SECTION("R200 supports DS-Line standard UVC controls, and nothing else")
-        {
-            std::vector<rs_option> supported_options{
-                RS_OPTION_COLOR_BACKLIGHT_COMPENSATION,
-                RS_OPTION_COLOR_BRIGHTNESS,
-                RS_OPTION_COLOR_CONTRAST,
-                RS_OPTION_COLOR_EXPOSURE,
-                RS_OPTION_COLOR_GAIN,
-                RS_OPTION_COLOR_GAMMA,
-                RS_OPTION_COLOR_HUE,
-                RS_OPTION_COLOR_SATURATION,
-                RS_OPTION_COLOR_SHARPNESS,
-                RS_OPTION_COLOR_WHITE_BALANCE,
-                RS_OPTION_COLOR_ENABLE_AUTO_EXPOSURE,
-                RS_OPTION_COLOR_ENABLE_AUTO_WHITE_BALANCE,
-                RS_OPTION_R200_LR_AUTO_EXPOSURE_ENABLED,
-                RS_OPTION_R200_LR_GAIN,
-                RS_OPTION_R200_LR_EXPOSURE,
-                RS_OPTION_R200_EMITTER_ENABLED,
-                RS_OPTION_R200_DEPTH_UNITS,
-                RS_OPTION_R200_DEPTH_CLAMP_MIN,
-                RS_OPTION_R200_DEPTH_CLAMP_MAX,
-                RS_OPTION_R200_DISPARITY_MULTIPLIER,
-                RS_OPTION_R200_DISPARITY_SHIFT,
-                RS_OPTION_R200_AUTO_EXPOSURE_MEAN_INTENSITY_SET_POINT,
-                RS_OPTION_R200_AUTO_EXPOSURE_BRIGHT_RATIO_SET_POINT,
-                RS_OPTION_R200_AUTO_EXPOSURE_KP_GAIN,
-                RS_OPTION_R200_AUTO_EXPOSURE_KP_EXPOSURE,
-                RS_OPTION_R200_AUTO_EXPOSURE_KP_DARK_THRESHOLD,
-                RS_OPTION_R200_AUTO_EXPOSURE_TOP_EDGE,
-                RS_OPTION_R200_AUTO_EXPOSURE_BOTTOM_EDGE,
-                RS_OPTION_R200_AUTO_EXPOSURE_LEFT_EDGE,
-                RS_OPTION_R200_AUTO_EXPOSURE_RIGHT_EDGE,
-                RS_OPTION_R200_DEPTH_CONTROL_ESTIMATE_MEDIAN_DECREMENT,
-                RS_OPTION_R200_DEPTH_CONTROL_ESTIMATE_MEDIAN_INCREMENT,
-                RS_OPTION_R200_DEPTH_CONTROL_MEDIAN_THRESHOLD,
-                RS_OPTION_R200_DEPTH_CONTROL_SCORE_MINIMUM_THRESHOLD,
-                RS_OPTION_R200_DEPTH_CONTROL_SCORE_MAXIMUM_THRESHOLD,
-                RS_OPTION_R200_DEPTH_CONTROL_TEXTURE_COUNT_THRESHOLD,
-                RS_OPTION_R200_DEPTH_CONTROL_TEXTURE_DIFFERENCE_THRESHOLD,
-                RS_OPTION_R200_DEPTH_CONTROL_SECOND_PEAK_THRESHOLD,
-                RS_OPTION_R200_DEPTH_CONTROL_NEIGHBOR_THRESHOLD,
-                RS_OPTION_R200_DEPTH_CONTROL_LR_THRESHOLD,
-                RS_OPTION_FRAMES_QUEUE_SIZE
-            };
-
-            for (int i = 0; i<RS_OPTION_COUNT; ++i)
-            {
-                if (std::find(std::begin(supported_options), std::end(supported_options), i) != std::end(supported_options))
-                {
-                    REQUIRE(rs_device_supports_option(dev, (rs_option)i, require_no_error()) == 1);
-                }
-                else
-                {
-                    REQUIRE(rs_device_supports_option(dev, (rs_option)i, require_no_error()) == 0);
-                }
-            }
->>>>>>> 8485ed8d
         }
     }
 }
