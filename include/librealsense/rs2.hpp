--- conflicted
+++ resolved
@@ -15,1413 +15,6 @@
 
 namespace rs2
 {
-<<<<<<< HEAD
-=======
-    class error : public std::runtime_error
-    {
-        std::string function, args;
-        rs2_exception_type type;
-    public:
-        explicit error(rs2_error * err) : runtime_error(rs2_get_error_message(err))
-        {
-            function = (nullptr != rs2_get_failed_function(err)) ? rs2_get_failed_function(err) : std::string();
-            args = (nullptr != rs2_get_failed_args(err)) ? rs2_get_failed_args(err) : std::string();
-            type = rs2_get_librealsense_exception_type(err);
-            rs2_free_error(err);
-        }
-
-        explicit error(const std::string& message) : runtime_error(message.c_str())
-        {
-            function = "";
-            args = "";
-            type = RS2_EXCEPTION_TYPE_UNKNOWN;
-        }
-
-        const std::string& get_failed_function() const
-        {
-            return function;
-        }
-
-        const std::string& get_failed_args() const
-        {
-            return args;
-        }
-
-        rs2_exception_type get_type() const { return type; }
-
-        static void handle(rs2_error * e);
-    };
-
-#define RS2_ERROR_CLASS(name, base) \
-    class name : public base\
-    {\
-    public:\
-        explicit name(rs2_error * e) noexcept : base(e) {}\
-    }
-
-    RS2_ERROR_CLASS(recoverable_error, error);
-    RS2_ERROR_CLASS(unrecoverable_error, error);
-    RS2_ERROR_CLASS(camera_disconnected_error, unrecoverable_error);
-    RS2_ERROR_CLASS(backend_error, unrecoverable_error);
-    RS2_ERROR_CLASS(device_in_recovery_mode_error, unrecoverable_error);
-    RS2_ERROR_CLASS(invalid_value_error, recoverable_error);
-    RS2_ERROR_CLASS(wrong_api_call_sequence_error, recoverable_error);
-    RS2_ERROR_CLASS(not_implemented_error, recoverable_error);
-#undef RS2_ERROR_CLASS
-
-    inline void error::handle(rs2_error * e)
-    {
-        if (e)
-        {
-            auto h = rs2_get_librealsense_exception_type(e);
-            switch (h) {
-            case RS2_EXCEPTION_TYPE_CAMERA_DISCONNECTED:
-                throw camera_disconnected_error(e);
-            case RS2_EXCEPTION_TYPE_BACKEND:
-                throw backend_error(e);
-            case RS2_EXCEPTION_TYPE_INVALID_VALUE:
-                throw invalid_value_error(e);
-            case RS2_EXCEPTION_TYPE_WRONG_API_CALL_SEQUENCE:
-                throw wrong_api_call_sequence_error(e);
-            case RS2_EXCEPTION_TYPE_NOT_IMPLEMENTED:
-                throw not_implemented_error(e);
-            case RS2_EXCEPTION_TYPE_DEVICE_IN_RECOVERY_MODE:
-                throw device_in_recovery_mode_error(e);
-            default:
-                throw error(e);
-            }
-        }
-    }
-
-    class context;
-    class device;
-    class device_list;
-    class syncer;
-    class device_base;
-    class roi_sensor;
-
-    //struct stream_profile
-    //{
-    //    rs2_stream stream;
-    //    int width;
-    //    int height;
-    //    int fps;
-    //    rs2_format format;
-
-
-    //};
-
-    //inline bool operator==(const stream_profile& a, const stream_profile& b)
-    //{
-    //    return (a.width == b.width) && (a.height == b.height) && (a.fps == b.fps) && (a.format == b.format) && (a.stream == b.stream);
-    //}
-
-    class notification
-    {
-    public:
-        notification(rs2_notification* notification)
-        {
-            rs2_error * e = nullptr;
-            _description = rs2_get_notification_description(notification, &e);
-            error::handle(e);
-            _timestamp = rs2_get_notification_timestamp(notification, &e);
-            error::handle(e);
-            _severity = rs2_get_notification_severity(notification, &e);
-            error::handle(e);
-            _category = rs2_get_notification_category(notification, &e);
-            error::handle(e);
-        }
-
-        notification()
-            : _description(""),
-              _timestamp(-1),
-              _severity(RS2_LOG_SEVERITY_COUNT),
-              _category(RS2_NOTIFICATION_CATEGORY_COUNT)
-        {}
-
-        /**
-        * retrieve the notification category
-        * \return            the notification category
-        */
-        rs2_notification_category get_category() const
-        {
-            return _category;
-        }
-        /**
-        * retrieve the notification description
-        * \return            the notification description
-        */
-        std::string get_description() const
-        {
-            return _description;
-        }
-
-        /**
-        * retrieve the notification arrival timestamp
-        * \return            the arrival timestamp
-        */
-        double get_timestamp() const
-        {
-            return _timestamp;
-        }
-
-        /**
-        * retrieve the notification severity
-        * \return            the severity
-        */
-        rs2_log_severity get_severity() const
-        {
-            return _severity;
-        }
-
-    private:
-        std::string _description;
-        double _timestamp;
-        rs2_log_severity _severity;
-        rs2_notification_category _category;
-    };
-
-    class stream_profile
-    {
-    public:
-        stream_profile() : _profile(nullptr) {}
-
-        int stream_index() const { return _index; }
-        rs2_stream stream_type() const { return _type; }
-        rs2_format format() const { return _format; }
-
-        int fps() const { return _framerate; }
-
-        int unique_id() const { return _uid; }
-
-        stream_profile clone(rs2_stream type, int index, rs2_format format) const
-        {
-            rs2_error* e = nullptr;
-            auto ref = rs2_clone_stream_profile(_profile, &e);
-            error::handle(e);
-            stream_profile res(ref);
-            res._clone = std::shared_ptr<rs2_stream_profile>(ref, [](rs2_stream_profile* r) { rs2_delete_stream_profile(r); });
-
-            rs2_set_stream_profile_data(ref, type, index, format, &e);
-            error::handle(e);
-
-            return res;
-        }
-
-        template<class T>
-        bool is() const
-        {
-            T extension(*this);
-            return extension;
-        }
-
-        template<class T>
-        T as() const
-        {
-            T extension(*this);
-            return extension;
-        }
-
-        std::string stream_name() const
-        {
-            std::stringstream ss;
-            ss << rs2_stream_to_string(stream_type());
-            if (stream_index() != 0) ss << " " << stream_index();
-            return ss.str();
-        }
-
-        bool is_recommended() const { return _recommended; }
-        std::size_t size() const { return _size; }
-
-        operator bool() const { return _profile != nullptr; }
-
-        const rs2_stream_profile* get() const { return _profile; }
-
-        rs2_extrinsics get_extrinsics_to(const stream_profile& to) const
-        {
-            rs2_error* e = nullptr;
-            rs2_extrinsics res;
-            rs2_get_extrinsics(get(), to.get(), &res, &e);
-            error::handle(e);
-            return res;
-        }
-
-    protected:
-        friend class sensor;
-        friend class frame;
-
-        explicit stream_profile(const rs2_stream_profile* profile) : _profile(profile)
-        {
-            rs2_error* e = nullptr;
-            rs2_get_stream_profile_data(_profile, &_type, &_format, &_index, &_uid, &_framerate, &e);
-            error::handle(e);
-
-            _recommended = rs2_is_stream_profile_recommended(_profile, &e);
-            error::handle(e);
-
-            _size = rs2_get_stream_profile_size(_profile, &e);
-            error::handle(e);
-        }
-
-        const rs2_stream_profile* _profile;
-        std::shared_ptr<rs2_stream_profile> _clone;
-
-        int _index = 0;
-        int _uid = 0;
-        int _framerate = 0;
-        rs2_format _format = RS2_FORMAT_ANY;
-        rs2_stream _type = RS2_STREAM_ANY;
-
-        bool _recommended = false;
-        size_t _size = 0;
-    };
-
-    class video_stream_profile : public stream_profile
-    {
-    public:
-        explicit video_stream_profile(const stream_profile& sp)
-            : stream_profile(sp)
-        {
-            rs2_error* e = nullptr;
-            if ((rs2_stream_profile_is(sp.get(), RS2_EXTENSION_VIDEO_PROFILE, &e) == 0 && !e))
-            {
-                _profile = nullptr;
-            }
-            error::handle(e);
-
-            if (_profile)
-            {
-                rs2_get_video_stream_resolution(_profile, &_width, &_height, &e);
-                error::handle(e);
-            }
-        }
-
-        int width() const
-        {
-            return _width;
-        }
-
-        int height() const
-        {
-            return _height;
-        }
-
-        rs2_intrinsics get_intrinsics() const
-        {
-            rs2_error* e = nullptr;
-            rs2_intrinsics intr;
-            rs2_get_video_stream_intrinsics(_profile, &intr, &e);
-            error::handle(e);
-            return intr;
-        }
-
-    private:
-        int _width = 0;
-        int _height = 0;
-    };
-
-    class frame
-    {
-    public:
-        frame() : frame_ref(nullptr) {}
-        frame(rs2_frame * frame_ref) : frame_ref(frame_ref) {}
-        frame(frame&& other) noexcept : frame_ref(other.frame_ref) { other.frame_ref = nullptr; }
-        frame& operator=(frame other)
-        {
-            swap(other);
-            return *this;
-        }
-        frame(const frame& other)
-            : frame_ref(other.frame_ref)
-        {
-            if (frame_ref) add_ref();
-        }
-        void swap(frame& other)
-        {
-            std::swap(frame_ref, other.frame_ref);
-        }
-
-        /**
-        * relases the frame handle
-        */
-        ~frame()
-        {
-            if (frame_ref)
-            {
-                rs2_release_frame(frame_ref);
-            }
-        }
-
-        operator bool() const { return frame_ref != nullptr; }
-
-        /**
-        * retrieve the time at which the frame was captured
-        * \return            the timestamp of the frame, in milliseconds since the device was started
-        */
-        double get_timestamp() const
-        {
-            rs2_error * e = nullptr;
-            auto r = rs2_get_frame_timestamp(frame_ref, &e);
-            error::handle(e);
-            return r;
-        }
-
-        /** retrieve the timestamp domain
-        * \return            timestamp domain (clock name) for timestamp values
-        */
-        rs2_timestamp_domain get_frame_timestamp_domain() const
-        {
-            rs2_error * e = nullptr;
-            auto r = rs2_get_frame_timestamp_domain(frame_ref, &e);
-            error::handle(e);
-            return r;
-        }
-
-        /** retrieve the current value of a single frame_metadata
-        * \param[in] frame_metadata  the frame_metadata whose value should be retrieved
-        * \return            the value of the frame_metadata
-        */
-        rs2_metadata_t get_frame_metadata(rs2_frame_metadata frame_metadata) const
-        {
-            rs2_error * e = nullptr;
-            auto r = rs2_get_frame_metadata(frame_ref, frame_metadata, &e);
-            error::handle(e);
-            return r;
-        }
-
-        /** determine if the device allows a specific metadata to be queried
-        * \param[in] frame_metadata  the frame_metadata to check for support
-        * \return            true if the frame_metadata can be queried
-        */
-        bool supports_frame_metadata(rs2_frame_metadata frame_metadata) const
-        {
-            rs2_error * e = nullptr;
-            auto r = rs2_supports_frame_metadata(frame_ref, frame_metadata, &e);
-            error::handle(e);
-            return r != 0;
-        }
-
-        /**
-        * retrieve frame number (from frame handle)
-        * \return               the frame nubmer of the frame, in milliseconds since the device was started
-        */
-        unsigned long long get_frame_number() const
-        {
-            rs2_error * e = nullptr;
-            auto r = rs2_get_frame_number(frame_ref, &e);
-            error::handle(e);
-            return r;
-        }
-
-        /**
-        * retrieve data from frame handle
-        * \return               the pointer to the start of the frame data
-        */
-        const void * get_data() const
-        {
-            rs2_error * e = nullptr;
-            auto r = rs2_get_frame_data(frame_ref, &e);
-            error::handle(e);
-            return r;
-        }
-
-        stream_profile get_profile() const
-        {
-            rs2_error * e = nullptr;
-            auto s = rs2_get_frame_stream_profile(frame_ref, &e);
-            error::handle(e);
-            return stream_profile(s);
-        }
-
-        template<class T>
-        bool is() const
-        {
-            T extension(*this);
-            return extension;
-        }
-
-        template<class T>
-        T as() const
-        {
-            T extension(*this);
-            return extension;
-        }
-
-        rs2_frame* get() const { return frame_ref; }
-
-    protected:
-        /**
-        * create additional reference to a frame without duplicating frame data
-        * \param[out] result     new frame reference, release by destructor
-        * \return                true if cloning was successful
-        */
-        void add_ref() const
-        {
-            rs2_error * e = nullptr;
-            rs2_frame_add_ref(frame_ref, &e);
-            error::handle(e);
-        }
-
-        void reset()
-        {
-            if (frame_ref)
-            {
-                rs2_release_frame(frame_ref);
-            }
-            frame_ref = nullptr;
-        }
-
-        friend class frame_queue;
-        friend class syncer;
-        friend class frame_source;
-        friend class processing_block;
-        friend class pointcloud_block;
-
-    private:
-        rs2_frame* frame_ref;
-    };
-
-    typedef std::vector<frame> frameset;
-
-    class video_frame : public frame
-    {
-    public:
-        video_frame(const frame& f)
-            : frame(f)
-        {
-            rs2_error* e = nullptr;
-            if(!f || (rs2_is_frame_extendable_to(f.get(), RS2_EXTENSION_VIDEO_FRAME, &e) == 0 && !e))
-            {
-                reset();
-            }
-            error::handle(e);
-        }
-
-        /**
-        * returns image width in pixels
-        * \return        frame width in pixels
-        */
-        int get_width() const
-        {
-            rs2_error * e = nullptr;
-            auto r = rs2_get_frame_width(get(), &e);
-            error::handle(e);
-            return r;
-        }
-
-        /**
-        * returns image height in pixels
-        * \return        frame height in pixels
-        */
-        int get_height() const
-        {
-            rs2_error * e = nullptr;
-            auto r = rs2_get_frame_height(get(), &e);
-            error::handle(e);
-            return r;
-        }
-
-        /**
-        * retrieve frame stride, meaning the actual line width in memory in bytes (not the logical image width)
-        * \return            stride in bytes
-        */
-        int get_stride_in_bytes() const
-        {
-            rs2_error * e = nullptr;
-            auto r = rs2_get_frame_stride_in_bytes(get(), &e);
-            error::handle(e);
-            return r;
-        }
-
-        /**
-        * retrieve bits per pixel
-        * \return            number of bits per one pixel
-        */
-        int get_bits_per_pixel() const
-        {
-            rs2_error * e = nullptr;
-            auto r = rs2_get_frame_bits_per_pixel(get(), &e);
-            error::handle(e);
-            return r;
-        }
-
-        int get_bytes_per_pixel() const { return get_bits_per_pixel() / 8; }
-    };
-
-    struct vertex {
-        float x, y, z; 
-        operator const float*() const { return &x; }
-    };
-    struct texture_coordinate { 
-        float u, v; 
-        operator const float*() const { return &u; }
-    };
-
-    class points : public frame
-    {
-    public:
-        points() : frame(), _size(0) {}
-
-        points(const frame& f)
-                : frame(f), _size(0)
-        {
-            rs2_error* e = nullptr;
-            if(!f || (rs2_is_frame_extendable_to(f.get(), RS2_EXTENSION_POINTS, &e) == 0 && !e))
-            {
-                reset();
-            }
-            error::handle(e);
-
-            if (get())
-            {
-                rs2_error* e = nullptr;
-                _size = rs2_get_frame_points_count(get(), &e);
-                error::handle(e);
-            }
-        }
-
-        const vertex* get_vertices() const
-        {
-            rs2_error* e = nullptr;
-            auto res = rs2_get_frame_vertices(get(), &e);
-            error::handle(e);
-            return (const vertex*)res;
-        }
-
-        const texture_coordinate* get_texture_coordinates() const
-        {
-            rs2_error* e = nullptr;
-            auto res = rs2_get_frame_texture_coordinates(get(), &e);
-            error::handle(e);
-            return (const texture_coordinate*)res;
-        }
-
-        size_t size() const
-        {
-            return _size;
-        }
-
-    private:
-        size_t _size;
-    };
-
-    class composite_frame : public frame
-    {
-    public:
-        composite_frame(const frame& f)
-            : frame(f), _size(0)
-        {
-            rs2_error* e = nullptr;
-            if(!f || (rs2_is_frame_extendable_to(f.get(), RS2_EXTENSION_COMPOSITE_FRAME, &e) == 0 && !e))
-            {
-                reset();
-            }
-            error::handle(e);
-
-            if (get())
-            {
-                rs2_error* e = nullptr;
-                _size = rs2_embedded_frames_count(get(), &e);
-                error::handle(e);
-            }
-        }
-
-        frame first_or_default(rs2_stream s) const
-        {
-            frame result;
-            foreach([&result, s](frame f){
-                if (!result && f.get_profile().stream_type() == s)
-                {
-                    result = std::move(f);
-                }
-            });
-            return result;
-        }
-
-        frame first(rs2_stream s) const
-        {
-            auto f = first_or_default(s);
-            if (!f) throw error("Frame of requested stream type was not found!");
-            return f;
-        }
-
-        size_t size() const
-        {
-            return _size;
-        }
-
-        template<class T>
-        void foreach(T action) const
-        {
-            rs2_error* e = nullptr;
-            auto count = size();
-            for (size_t i = 0; i < count; i++)
-            {
-                auto fref = rs2_extract_frame(get(), i, &e);
-                error::handle(e);
-
-                action(frame(fref));
-            }
-        }
-
-        frameset get_frames() const
-        {
-            frameset res;
-            res.reserve(size());
-
-            foreach([&res](frame f){
-                res.emplace_back(std::move(f));
-            });
-
-            return std::move(res);
-        }
-
-    private:
-        size_t _size;
-    };
-
-    template<class T>
-    class frame_callback : public rs2_frame_callback
-    {
-        T on_frame_function;
-    public:
-        explicit frame_callback(T on_frame) : on_frame_function(on_frame) {}
-
-        void on_frame(rs2_frame * fref) override
-        {
-            on_frame_function(frame{ fref });
-        }
-
-        void release() override { delete this; }
-    };
-
-    class frame_source
-    {
-    public:
-
-        frame allocate_video_frame(const stream_profile& profile,
-                                   const frame& original,
-                                   rs2_format new_format = RS2_FORMAT_ANY,
-                                   int new_bpp = 0,
-                                   int new_width = 0,
-                                   int new_height = 0,
-                                   int new_stride = 0) const
-        {
-            rs2_error* e = nullptr;
-            auto result = rs2_allocate_synthetic_video_frame(_source, profile.get(),
-                original.get(), new_bpp, new_width, new_height, new_stride, &e);
-            error::handle(e);
-            return result;
-        }
-
-        frame allocate_composite_frame(std::vector<frame> frames) const
-        {
-            rs2_error* e = nullptr;
-
-            std::vector<rs2_frame*> refs(frames.size(), nullptr);
-            for (size_t i = 0; i < frames.size(); i++)
-                std::swap(refs[i], frames[i].frame_ref);
-
-            auto result = rs2_allocate_composite_frame(_source, refs.data(), (int)refs.size(), &e);
-            error::handle(e);
-            return result;
-        }
-
-        void frame_ready(frame result) const
-        {
-            rs2_error* e = nullptr;
-            rs2_synthetic_frame_ready(_source, result.get(), &e);
-            error::handle(e);
-            result.frame_ref = nullptr;
-        }
-
-        rs2_source* _source;
-    private:
-        template<class T>
-        friend class frame_processor_callback;
-
-        frame_source(rs2_source* source) : _source(source) {}
-        frame_source(const frame_source&) = delete;
-
-    };
-
-    template<class T>
-    class frame_processor_callback : public rs2_frame_processor_callback
-    {
-        T on_frame_function;
-    public:
-        explicit frame_processor_callback(T on_frame) : on_frame_function(on_frame) {}
-
-        void on_frame(rs2_frame * f, rs2_source * source) override
-        {
-            frame_source src(source);
-            frame frm(f);
-            on_frame_function(std::move(frm), src);
-        }
-
-        void release() override { delete this; }
-    };
-
-    class processing_block
-    {
-    public:
-        template<class S>
-        void start(S on_frame)
-        {
-            rs2_error* e = nullptr;
-            rs2_start_processing(_block.get(), new frame_callback<S>(on_frame), &e);
-            error::handle(e);
-        }
-
-        void invoke(frame f) const
-        {
-            rs2_frame* ptr = nullptr;
-            std::swap(f.frame_ref, ptr);
-
-            rs2_error* e = nullptr;
-            rs2_process_frame(_block.get(), ptr, &e);
-            error::handle(e);
-        }
-
-        void operator()(frame f) const
-        {
-            invoke(std::move(f));
-        }
-
-
-
-        processing_block(std::shared_ptr<rs2_processing_block> block)
-            : _block(block)
-        {
-        }
-
-    private:
-        friend class context;
-        friend class syncer_processing_block;
-
-        std::shared_ptr<rs2_processing_block> _block;
-    };
-
-    class syncer_processing_block
-    {
-    public:
-        syncer_processing_block()
-        {
-            rs2_error* e = nullptr;
-            _processing_block = std::make_shared<processing_block>(
-                    std::shared_ptr<rs2_processing_block>(
-                                        rs2_create_sync_processing_block(&e),
-                                        rs2_delete_processing_block));
-            error::handle(e);
-
-        }
-        template<class S>
-        void start(S on_frame)
-        {
-            _processing_block->start(on_frame);
-        }
-
-        void operator()(frame f) const
-        {
-            _processing_block->operator()(std::move(f));
-        }
-    private:
-        std::shared_ptr<processing_block> _processing_block;
-    };
-
-    template<class T>
-    class notifications_callback : public rs2_notifications_callback
-    {
-        T on_notification_function;
-    public:
-        explicit notifications_callback(T on_notification) : on_notification_function(on_notification) {}
-
-        void on_notification(rs2_notification* _notification) override
-        {
-            on_notification_function(notification{ _notification });
-        }
-
-        void release() override { delete this; }
-    };
-
-    class event_information;
-
-    template<class T>
-    class devices_changed_callback : public rs2_devices_changed_callback
-    {
-        T _callback;
-
-    public:
-        explicit devices_changed_callback(T callback) : _callback(callback) {}
-
-        void on_devices_changed(rs2_device_list* removed, rs2_device_list* added) override
-        {
-            std::shared_ptr<rs2_device_list> old(removed, rs2_delete_device_list);
-            std::shared_ptr<rs2_device_list> news(added, rs2_delete_device_list);
-
-
-            event_information info({device_list(old), device_list(news)});
-            _callback(info);
-        }
-
-        void release() override { delete this; }
-    };
-
-    struct option_range
-    {
-        float min;
-        float max;
-        float def;
-        float step;
-    };
-
-    struct region_of_interest
-    {
-        int min_x;
-        int min_y;
-        int max_x;
-        int max_y;
-    };
-
-    class sensor
-    {
-    public:
-        /**
-        * open subdevice for exclusive access, by committing to a configuration
-        * \param[in] profile    configuration commited by the device
-        */
-        void open(const stream_profile& profile) const
-        {
-            rs2_error* e = nullptr;
-            rs2_open(_sensor.get(),
-                profile.get(),
-                &e);
-            error::handle(e);
-        }
-
-        /**
-        * check if specific camera info is supported
-        * \param[in] info    the parameter to check for support
-        * \return                true if the parameter both exist and well-defined for the specific device
-        */
-        bool supports(rs2_camera_info info) const
-        {
-            rs2_error* e = nullptr;
-            auto is_supported = rs2_supports_sensor_info(_sensor.get(), info, &e);
-            error::handle(e);
-            return is_supported > 0;
-        }
-
-        /**
-        * retrieve camera specific information, like versions of various internal components
-        * \param[in] info     camera info type to retrieve
-        * \return             the requested camera info string, in a format specific to the device model
-        */
-        const char* get_info(rs2_camera_info info) const
-        {
-            rs2_error* e = nullptr;
-            auto result = rs2_get_sensor_info(_sensor.get(), info, &e);
-            error::handle(e);
-            return result;
-        }
-
-        /**
-        * open subdevice for exclusive access, by committing to composite configuration, specifying one or more stream profiles
-        * this method should be used for interdependent  streams, such as depth and infrared, that have to be configured together
-        * \param[in] profiles   vector of configurations to be commited by the device
-        */
-        void open(const std::vector<stream_profile>& profiles) const
-        {
-            rs2_error* e = nullptr;
-
-            std::vector<const rs2_stream_profile*> profs;
-            profs.reserve(profiles.size());
-            for (auto& p : profiles)
-            {
-                profs.push_back(p.get());
-            }
-
-            rs2_open_multiple(_sensor.get(),
-                profs.data(),
-                static_cast<int>(profiles.size()),
-                &e);
-            error::handle(e);
-        }
-
-        /**
-        * close subdevice for exclusive access
-        * this method should be used for releasing device resource
-        */
-        void close() const
-        {
-            rs2_error* e = nullptr;
-            rs2_close(_sensor.get(), &e);
-            error::handle(e);
-        }
-
-        /**
-        * Start passing frames into user provided callback
-        * \param[in] callback   Stream callback, can be any callable object accepting rs2::frame
-        */
-        template<class T>
-        void start(T callback) const
-        {
-            rs2_error * e = nullptr;
-            rs2_start_cpp(_sensor.get(), new frame_callback<T>(std::move(callback)), &e);
-            error::handle(e);
-        }
-
-        /**
-        * stop streaming
-        */
-        void stop() const
-        {
-            rs2_error * e = nullptr;
-            rs2_stop(_sensor.get(), &e);
-            error::handle(e);
-        }
-
-        /**
-        * check if particular option is read-only
-        * \param[in] option     option id to be checked
-        * \return true if option is read-only
-        */
-        bool is_option_read_only(rs2_option option)
-        {
-            rs2_error* e = nullptr;
-            auto res = rs2_is_option_read_only(_sensor.get(), option, &e);
-            error::handle(e);
-            return res > 0;
-        }
-
-        /**
-        * register notifications callback
-        * \param[in] callback   notifications callback
-        */
-        template<class T>
-        void set_notifications_callback(T callback) const
-        {
-            rs2_error * e = nullptr;
-            rs2_set_notifications_callback_cpp(_sensor.get(),
-                new notifications_callback<T>(std::move(callback)), &e);
-            error::handle(e);
-        }
-
-        /**
-        * read option value from the device
-        * \param[in] option   option id to be queried
-        * \return value of the option
-        */
-        float get_option(rs2_option option) const
-        {
-            rs2_error* e = nullptr;
-            auto res = rs2_get_option(_sensor.get(), option, &e);
-            error::handle(e);
-            return res;
-        }
-
-        /**
-        * retrieve the available range of values of a supported option
-        * \return option  range containing minimum and maximum values, step and default value
-        */
-        option_range get_option_range(rs2_option option) const
-        {
-            option_range result;
-            rs2_error* e = nullptr;
-            rs2_get_option_range(_sensor.get(), option,
-                &result.min, &result.max, &result.step, &result.def, &e);
-            error::handle(e);
-            return result;
-        }
-
-        /**
-        * write new value to device option
-        * \param[in] option     option id to be queried
-        * \param[in] value      new value for the option
-        */
-        void set_option(rs2_option option, float value) const
-        {
-            rs2_error* e = nullptr;
-            rs2_set_option(_sensor.get(), option, value, &e);
-            error::handle(e);
-        }
-
-        /**
-        * check if particular option is supported by a subdevice
-        * \param[in] option     option id to be checked
-        * \return true if option is supported
-        */
-        bool supports(rs2_option option) const
-        {
-            rs2_error* e = nullptr;
-            auto res = rs2_supports_option(_sensor.get(), option, &e);
-            error::handle(e);
-            return res > 0;
-        }
-
-        /**
-        * get option description
-        * \param[in] option     option id to be checked
-        * \return human-readable option description
-        */
-        const char* get_option_description(rs2_option option) const
-        {
-            rs2_error* e = nullptr;
-            auto res = rs2_get_option_description(_sensor.get(), option, &e);
-            error::handle(e);
-            return res;
-        }
-
-        /**
-        * get option value description (in case specific option value hold special meaning)
-        * \param[in] option     option id to be checked
-        * \param[in] value      value of the option
-        * \return human-readable description of a specific value of an option or null if no special meaning
-        */
-        const char* get_option_value_description(rs2_option option, float val) const
-        {
-            rs2_error* e = nullptr;
-            auto res = rs2_get_option_value_description(_sensor.get(), option, val, &e);
-            error::handle(e);
-            return res;
-        }
-
-        /**
-        * check if physical subdevice is supported
-        * \return   list of stream profiles that given subdevice can provide, should be released by rs2_delete_profiles_list
-        */
-        std::vector<stream_profile> get_stream_profiles() const
-        {
-            std::vector<stream_profile> results;
-
-            rs2_error* e = nullptr;
-            std::shared_ptr<rs2_stream_profile_list> list(
-                rs2_get_stream_profiles(_sensor.get(), &e),
-                rs2_delete_stream_profiles_list);
-            error::handle(e);
-
-            auto size = rs2_get_stream_profiles_count(list.get(), &e);
-            error::handle(e);
-
-            for (auto i = 0; i < size; i++)
-            {
-                stream_profile profile(rs2_get_stream_profile(list.get(), i, &e));
-                error::handle(e);
-                results.push_back(profile);
-            }
-
-            return results;
-        }
-
-        /**
-         * returns scale and bias of a motion stream
-         * \param stream    Motion stream type (Gyro / Accel / ...)
-         */
-        rs2_motion_device_intrinsic get_motion_intrinsics(rs2_stream stream) {
-            rs2_error *e = nullptr;
-            rs2_motion_device_intrinsic intrin;
-            rs2_get_motion_intrinsics(_sensor.get(), stream, &intrin, &e);
-            error::handle(e);
-            return intrin;
-        }
-
-        sensor& operator=(const std::shared_ptr<rs2_sensor> dev)
-        {
-            _sensor.reset();
-            _sensor = dev;
-            return *this;
-        }
-        sensor& operator=(const sensor& dev)
-        {
-            *this = nullptr;
-            _sensor = dev._sensor;
-            return *this;
-        }
-        sensor() : _sensor(nullptr) {}
-
-        operator bool() const
-        {
-            return _sensor != nullptr;
-        }
-
-        const std::shared_ptr<rs2_sensor>& get() const
-        {
-            return _sensor;
-        }
-
-        template<class T>
-        bool is() const
-        {
-            T extension(*this);
-            return extension;
-        }
-
-        template<class T>
-        T as() const
-        {
-            T extension(*this);
-            return extension;
-        }
-
-    protected:
-        friend context;
-        friend device_list;
-        friend device;
-        friend device_base;
-        friend roi_sensor;
-
-        std::shared_ptr<rs2_sensor> _sensor;
-        explicit sensor(std::shared_ptr<rs2_sensor> dev)
-            : _sensor(dev)
-        {
-        }
-    };
-
-    class roi_sensor : public sensor
-    {
-    public:
-        roi_sensor(sensor s)
-            : sensor(s.get())
-        {
-            rs2_error* e = nullptr;
-            if(rs2_is_sensor_extendable_to(_sensor.get(), RS2_EXTENSION_ROI, &e) == 0 && !e)
-            {
-                _sensor = nullptr;
-            }
-            error::handle(e);
-        }
-
-        void set_region_of_interest(const region_of_interest& roi)
-        {
-            rs2_error* e = nullptr;
-            rs2_set_region_of_interest(_sensor.get(), roi.min_x, roi.min_y, roi.max_x, roi.max_y, &e);
-            error::handle(e);
-        }
-
-        region_of_interest get_region_of_interest() const
-        {
-            region_of_interest roi {};
-            rs2_error* e = nullptr;
-            rs2_get_region_of_interest(_sensor.get(), &roi.min_x, &roi.min_y, &roi.max_x, &roi.max_y, &e);
-            error::handle(e);
-            return roi;
-        }
-
-        operator bool() const { return _sensor.get() != nullptr; }
-    };
-
-    class depth_sensor : public sensor
-    {
-    public:
-        depth_sensor(sensor s)
-            : sensor(s.get())
-        {
-            rs2_error* e = nullptr;
-            if (rs2_is_sensor_extendable_to(_sensor.get(), RS2_EXTENSION_DEPTH_SENSOR, &e) == 0 && !e)
-            {
-                _sensor = nullptr;
-            }
-            error::handle(e);
-        }
-
-        /** Retrieves mapping between the units of the depth image and meters
-        * \return depth in meters corresponding to a depth value of 1
-        */
-        float get_depth_scale() const
-        {
-            rs2_error* e = nullptr;
-            auto res = rs2_get_depth_scale(_sensor.get(), &e);
-            error::handle(e);
-            return res;
-        }
-
-        operator bool() const { return _sensor.get() != nullptr; }
-    };
-
-
-    class device
-    {
-    public:
-        using SensorType = sensor;
-        using ProfileType = stream_profile;
-        
-        /**
-        * returns the list of adjacent devices, sharing the same physical parent composite device
-        * \return            the list of adjacent devices
-        */
-        std::vector<sensor> query_sensors() const
-        {
-            rs2_error* e = nullptr;
-            std::shared_ptr<rs2_sensor_list> list(
-                rs2_query_sensors(_dev.get(), &e),
-                rs2_delete_sensor_list);
-            error::handle(e);
-
-            auto size = rs2_get_sensors_count(list.get(), &e);
-            error::handle(e);
-
-            std::vector<sensor> results;
-            for (auto i = 0; i < size; i++)
-            {
-                std::shared_ptr<rs2_sensor> dev(
-                    rs2_create_sensor(list.get(), i, &e),
-                    rs2_delete_sensor);
-                error::handle(e);
-
-                sensor rs2_dev(dev);
-                results.push_back(rs2_dev);
-            }
-
-            return results;
-        }
-
-        template<class T>
-        T first()
-        {
-            for (auto&& s : query_sensors())
-            {
-                if (auto t = s.as<T>()) return t;
-            }
-            throw rs2::error("Could not find requested sensor type!");
-        }
-
-        /**
-        * check if specific camera info is supported
-        * \param[in] info    the parameter to check for support
-        * \return                true if the parameter both exist and well-defined for the specific device
-        */
-        bool supports(rs2_camera_info info) const
-        {
-            rs2_error* e = nullptr;
-            auto is_supported = rs2_supports_device_info(_dev.get(), info, &e);
-            error::handle(e);
-            return is_supported > 0;
-        }
-
-        /**
-        * retrieve camera specific information, like versions of various internal components
-        * \param[in] info     camera info type to retrieve
-        * \return             the requested camera info string, in a format specific to the device model
-        */
-        const char* get_info(rs2_camera_info info) const
-        {
-            rs2_error* e = nullptr;
-            auto result = rs2_get_device_info(_dev.get(), info, &e);
-            error::handle(e);
-            return result;
-        }
-
-        /**
-        * send hardware reset request to the device
-        */
-        void hardware_reset()
-        {
-            rs2_error* e = nullptr;
-
-            rs2_hardware_reset(_dev.get(), &e);
-            error::handle(e);
-        }
-
-        device& operator=(const std::shared_ptr<rs2_device> dev)
-        {
-            _dev.reset();
-            _dev = dev;
-            return *this;
-        }
-        device& operator=(const device& dev)
-        {
-            *this = nullptr;
-            _dev = dev._dev;
-            return *this;
-        }
-        device() : _dev(nullptr) {}
-
-        operator bool() const
-        {
-            return _dev != nullptr;
-        }
-        const std::shared_ptr<rs2_device>& get() const
-        {
-            return _dev;
-        }
-
-        template<class T>
-        bool is() const
-        {
-            T extension(*this);
-            return extension;
-        }
-
-        template<class T>
-        T as() const
-        {
-            T extension(*this);
-            return extension;
-        }
-        virtual ~device()
-        {
-        }
-    protected:
-        friend context;
-        friend device_list;
-
-        std::shared_ptr<rs2_device> _dev;
-        explicit device(std::shared_ptr<rs2_device> dev) : _dev(dev)
-        {
-        }
-    };
-
-    class debug_protocol : public device
-    {
-    public:
-        debug_protocol(device d)
-                : device(d.get())
-        {
-            rs2_error* e = nullptr;
-            if(rs2_is_device_extendable_to(_dev.get(), RS2_EXTENSION_DEBUG, &e) == 0 && !e)
-            {
-                _dev = nullptr;
-            }
-            error::handle(e);
-        }
-
-        std::vector<uint8_t> send_and_receive_raw_data(const std::vector<uint8_t>& input) const
-        {
-            std::vector<uint8_t> results;
-
-            rs2_error* e = nullptr;
-            std::shared_ptr<const rs2_raw_data_buffer> list(
-                    rs2_send_and_receive_raw_data(_dev.get(), (void*)input.data(), (uint32_t)input.size(), &e),
-                    rs2_delete_raw_data);
-            error::handle(e);
-
-            auto size = rs2_get_raw_data_size(list.get(), &e);
-            error::handle(e);
-
-            auto start = rs2_get_raw_data(list.get(), &e);
-
-            results.insert(results.begin(), start, start + size);
-
-            return results;
-        }
-    };
-
-    class device_list
-    {
-    public:
-        explicit device_list(std::shared_ptr<rs2_device_list> list)
-            : _list(move(list)) {}
-
-        device_list()
-            : _list(nullptr) {}
-
-        operator std::vector<device>() const
-        {
-            std::vector<device> res;
-            for (auto&& dev : *this) res.push_back(dev);
-            return res;
-        }
-
         bool contains(const device& dev) const
         {
             rs2_error* e = nullptr;
@@ -1430,628 +23,6 @@
             return res;
         }
 
-        device_list& operator=(std::shared_ptr<rs2_device_list> list)
-        {
-            _list = move(list);
-            return *this;
-        }
-
-        device operator[](uint32_t index) const
-        {
-            rs2_error* e = nullptr;
-            std::shared_ptr<rs2_device> dev(
-                rs2_create_device(_list.get(), index, &e),
-                rs2_delete_device);
-            error::handle(e);
-
-            return device(dev);
-        }
-
-        uint32_t size() const
-        {
-            rs2_error* e = nullptr;
-            auto size = rs2_get_device_count(_list.get(), &e);
-            error::handle(e);
-            return size;
-        }
-
-        device front() const { return std::move((*this)[0]); }
-        device back() const
-        {
-            return std::move((*this)[size() - 1]);
-        }
-
-        class device_list_iterator
-        {
-            device_list_iterator(
-                const device_list& device_list,
-                uint32_t uint32_t)
-                : _list(device_list),
-                  _index(uint32_t)
-            {
-            }
-
-        public:
-            device operator*() const
-            {
-                return _list[_index];
-            }
-            bool operator!=(const device_list_iterator& other) const
-            {
-                return other._index != _index || &other._list != &_list;
-            }
-            bool operator==(const device_list_iterator& other) const
-            {
-                return !(*this != other);
-            }
-            device_list_iterator& operator++()
-            {
-                _index++;
-                return *this;
-            }
-        private:
-            friend device_list;
-            const device_list& _list;
-            uint32_t _index;
-        };
-
-        device_list_iterator begin() const
-        {
-            return device_list_iterator(*this, 0);
-        }
-        device_list_iterator end() const
-        {
-            return device_list_iterator(*this, size());
-        }
-        const rs2_device_list* get_list() const
-        {
-            return _list.get();
-        }
-
-    private:
-        std::shared_ptr<rs2_device_list> _list;
-    };
-
-    template<class T>
-    class status_changed_callback : public rs2_playback_status_changed_callback
-    {
-        T on_status_changed_function;
-    public:
-        explicit status_changed_callback(T on_status_changed) : on_status_changed_function(on_status_changed) {}
-
-        void on_playback_status_changed(rs2_playback_status status) override
-        {
-            on_status_changed_function(status);
-        }
-
-        void release() override { delete this; }
-    };
-
-    class playback : public device
-    {
-    public:
-        playback(device d) : playback(d.get()) {}
-
-        playback(const std::string& file) :
-            m_file(file)
-        {
-            rs2_error* e = nullptr;
-            _dev = std::shared_ptr<rs2_device>(
-                rs2_create_playback_device(file.c_str(), &e),
-                rs2_delete_device);
-            rs2::error::handle(e);
-        }
-        void pause()
-        {
-            rs2_error* e = nullptr;
-            rs2_playback_device_pause(_dev.get(), &e);
-            error::handle(e);
-        }
-        void resume()
-        {
-            rs2_error* e = nullptr;
-            rs2_playback_device_resume(_dev.get(), &e);
-            error::handle(e);
-        }
-
-        std::string file_name() const
-        {
-            return m_file; //retrieved in construction
-        }
-        uint64_t get_position() const
-        {
-            rs2_error* e = nullptr;
-            uint64_t pos = rs2_playback_get_position(_dev.get(), &e);
-            error::handle(e);
-            return pos;
-        }
-        std::chrono::nanoseconds get_duration() const
-        {
-            rs2_error* e = nullptr;
-            std::chrono::nanoseconds duration(rs2_playback_get_duration(_dev.get(), &e));
-            error::handle(e);
-            return duration;
-        }
-        void seek(std::chrono::nanoseconds time)
-        {
-            rs2_error* e = nullptr;
-            rs2_playback_seek(_dev.get(), time.count(), &e);
-            error::handle(e);
-        }
-
-        bool is_real_time() const
-        {
-            rs2_error* e = nullptr;
-            bool real_time = rs2_playback_device_is_real_time(_dev.get(), &e) != 0;
-            error::handle(e);
-            return real_time;
-        }
-
-        void set_real_time(bool real_time) const
-        {
-            rs2_error* e = nullptr;
-            rs2_playback_device_set_real_time(_dev.get(), (real_time ? 1 : 0), &e);
-            error::handle(e);
-        }
-        template <typename T>
-        void set_status_changed_callback(T callback)
-        {
-            rs2_error * e = nullptr;
-            rs2_playback_device_set_status_changed_callback(_dev.get(), new status_changed_callback<T>(std::move(callback)), &e);
-            error::handle(e);
-        }
-
-        rs2_playback_status current_status() const
-        {
-            rs2_error* e = nullptr;
-            rs2_playback_status sts = rs2_playback_device_get_current_status(_dev.get(), &e);
-            error::handle(e);
-            return sts;
-        }
-    protected:
-        friend context;
-        explicit playback(std::shared_ptr<rs2_device> dev) : device(dev)
-        {
-            rs2_error* e = nullptr;
-            if(rs2_is_device_extendable_to(_dev.get(), RS2_EXTENSION_PLAYBACK, &e) == 0 && !e)
-            {
-                _dev = nullptr;
-            }
-            error::handle(e);
-
-            if(_dev)
-            {
-                e = nullptr;
-                m_file = rs2_playback_device_get_file_path(_dev.get(), &e);
-                error::handle(e);
-            }
-        }
-    private:
-        std::string m_file;
-    };
-    class recorder : public device
-    {
-    public:
-        recorder(const std::string& file, rs2::device device) :
-            m_file(file)
-        {
-            rs2_error* e = nullptr;
-            _dev = std::shared_ptr<rs2_device>(
-                rs2_create_record_device(device.get().get(), file.c_str(), &e),
-                rs2_delete_device);
-            rs2::error::handle(e);
-        }
-
-        void pause()
-        {
-            rs2_error* e = nullptr;
-            rs2_record_device_pause(_dev.get(), &e);
-            error::handle(e);
-        }
-        void resume()
-        {
-            rs2_error* e = nullptr;
-            rs2_record_device_resume(_dev.get(), &e);
-            error::handle(e);
-        }
-    private:
-        std::string m_file;
-    };
-
-    class event_information
-    {
-    public:
-        event_information(device_list removed, device_list added)
-            :_removed(removed), _added(added){}
-
-        /**
-        * check if specific device was disconnected
-        * \return            true if device disconnected, false if device connected
-        */
-        bool was_removed(const rs2::device& dev) const
-        {
-            rs2_error * e = nullptr;
-
-            if(!dev)
-                return false;
-
-            auto res =  rs2_device_list_contains(_removed.get_list(), dev.get().get(), &e);
-            error::handle(e);
-
-            return res > 0;
-        }
-
-        /**
-        * returns a list of all newly connected devices
-        * \return            the list of all new connected devices
-        */
-        device_list get_new_devices()  const
-        {
-            return _added;
-        }
-
-    private:
-        device_list _removed;
-        device_list _added;
-    };
-
-
-    class frame_queue
-    {
-    public:
-        /**
-        * create frame queue. frame queues are the simplest x-platform synchronization primitive provided by librealsense
-        * to help developers who are not using async APIs
-        * param[in] capacity size of the frame queue
-        */
-        explicit frame_queue(unsigned int capacity)
-        {
-            rs2_error* e = nullptr;
-            _queue = std::shared_ptr<rs2_frame_queue>(
-                    rs2_create_frame_queue(capacity, &e),
-                    rs2_delete_frame_queue);
-            error::handle(e);
-        }
-
-        frame_queue() : frame_queue(1) {}
-
-        /**
-        * enqueue new frame into a queue
-        * \param[in] f - frame handle to enqueue (this operation passed ownership to the queue)
-        */
-        void enqueue(frame f) const
-        {
-            rs2_enqueue_frame(f.frame_ref, _queue.get()); // noexcept
-            f.frame_ref = nullptr; // frame has been essentially moved from
-        }
-
-        /**
-        * wait until new frame becomes available in the queue and dequeue it
-        * \return frame handle to be released using rs2_release_frame
-        */
-        frame wait_for_frame() const
-        {
-            rs2_error* e = nullptr;
-            auto frame_ref = rs2_wait_for_frame(_queue.get(), &e);
-            error::handle(e);
-            return{ frame_ref };
-        }
-
-        frameset wait_for_frames() const
-        {
-            auto f = wait_for_frame();
-            auto comp = f.as<composite_frame>();
-            if (comp)
-            {
-                return std::move(comp.get_frames());
-            }
-            else
-            {
-                frameset res(1);
-                res[0] = std::move(f);
-                return std::move(res);
-            }
-        }
-
-        /**
-        * poll if a new frame is available and dequeue if it is
-        * \param[out] f - frame handle
-        * \return true if new frame was stored to f
-        */
-        bool poll_for_frame(frame* f) const
-        {
-            rs2_error* e = nullptr;
-            rs2_frame* frame_ref = nullptr;
-            auto res = rs2_poll_for_frame(_queue.get(), &frame_ref, &e);
-            error::handle(e);
-            if (res) *f = { frame_ref };
-            return res > 0;
-        }
-
-        bool poll_for_frames(frameset* frames) const
-        {
-            frame f;
-            if (poll_for_frame(&f))
-            {
-                if (auto comp = f.as<composite_frame>())
-                {
-                    *frames = std::move(comp.get_frames());
-                }
-                else
-                {
-                    frameset res(1);
-                    res[0] = std::move(f);
-                    *frames = std::move(res);
-                }
-                return true;
-            }
-            return false;
-        }
-
-        void operator()(frame f) const
-        {
-            enqueue(std::move(f));
-        }
-
-    private:
-        std::shared_ptr<rs2_frame_queue> _queue;
-    };
-
-    class pointcloud
-    {
-    public:
-        points calculate(frame depth)
-        {
-            _block.invoke(std::move(depth));
-            return _queue.wait_for_frame();
-        }
-
-        void map_to(frame mapped)
-        {
-            _block.invoke(std::move(mapped));
-        }
-    private:
-        friend class context;
-
-        pointcloud(processing_block block) : _block(block), _queue(1)
-        {
-            _block.start(_queue);
-        }
-
-        processing_block _block;
-        frame_queue _queue;
-    };
-
-    /**
-    * default librealsense context class
-    * includes realsense API version as provided by RS2_API_VERSION macro
-    */
-    class context
-    {
-    public:
-        context()
-        {
-            rs2_error* e = nullptr;
-            _context = std::shared_ptr<rs2_context>(
-                rs2_create_context(RS2_API_VERSION, &e),
-                rs2_delete_context);
-            error::handle(e);
-        }
-
-        /**
-        * create a static snapshot of all connected devices at the time of the call
-        * \return            the list of devices connected devices at the time of the call
-        */
-        device_list query_devices() const
-        {
-            rs2_error* e = nullptr;
-            std::shared_ptr<rs2_device_list> list(
-                rs2_query_devices(_context.get(), &e),
-                rs2_delete_device_list);
-            error::handle(e);
-
-            return device_list(list);
-        }
-
-        /**
-         * @brief Generate a flat list of all available sensors from all RealSense devices
-         * @return List of sensors
-         */
-        std::vector<sensor> query_all_sensors() const
-        {
-            std::vector<sensor> results;
-            for (auto&& dev : query_devices())
-            {
-                auto sensors = dev.query_sensors();
-                std::copy(sensors.begin(), sensors.end(), std::back_inserter(results));
-            }
-            return results;
-        }
-
-        /**
-        * \return            the time at specific time point, in live and redord contextes it will return the system time and in playback contextes it will return the recorded time
-        */
-        double get_time()
-        {
-            rs2_error* e = nullptr;
-            auto time = rs2_get_context_time(_context.get(), &e);
-
-            error::handle(e);
-
-            return time;
-        }
-
-        device get_sensor_parent(const sensor& s) const
-        {
-            rs2_error* e = nullptr;
-            std::shared_ptr<rs2_device> dev(
-                rs2_create_device_from_sensor(s._sensor.get(), &e),
-                rs2_delete_device);
-            error::handle(e);
-            return device{ dev };
-        }
-
-        rs2_extrinsics get_extrinsics(const sensor& from, const sensor& to) const
-        {
-            return get_extrinsics(from.get_stream_profiles().front(),
-                                  to.get_stream_profiles().front());
-        }
-
-        rs2_extrinsics get_extrinsics(const stream_profile& from, const stream_profile& to) const
-        {
-            rs2_error* e = nullptr;
-            rs2_extrinsics res;
-            rs2_get_extrinsics(from.get(), to.get(), &res, &e);
-            error::handle(e);
-            return res;
-        }
-
-        /**
-        * register devices changed callback
-        * \param[in] callback   devices changed callback
-        */
-        template<class T>
-        void set_devices_changed_callback(T callback) const
-        {
-            rs2_error * e = nullptr;
-            rs2_set_devices_changed_callback_cpp(_context.get(),
-                new devices_changed_callback<T>(std::move(callback)), &e);
-            error::handle(e);
-        }
-
-        template<class T>
-        processing_block create_processing_block(T processing_function) const
-        {
-            rs2_error* e = nullptr;
-            std::shared_ptr<rs2_processing_block> block(
-                rs2_create_processing_block(_context.get(),
-                    new frame_processor_callback<T>(processing_function),
-                    &e),
-                rs2_delete_processing_block);
-            error::handle(e);
-
-            return processing_block(block);
-        }
-
-        pointcloud create_pointcloud() const
-        {
-            rs2_error* e = nullptr;
-            std::shared_ptr<rs2_processing_block> block(
-                    rs2_create_pointcloud(_context.get(), &e),
-                    rs2_delete_processing_block);
-            error::handle(e);
-
-            return pointcloud(processing_block{ block });
-        }
-
-        /**
-         * Creates a device from a RealSense file
-         *
-         * On successful load, the device will be appended to the context and a devices_changed event would be triggered
-         * @param file  Path to a RealSense File
-         * @return A playback device matching the given file
-         */
-        playback load_device(const std::string& file)
-        {
-            rs2_error* e = nullptr;
-            auto device = std::shared_ptr<rs2_device>(
-                rs2_context_add_device(_context.get(), file.c_str(), &e),
-                rs2_delete_device);
-            rs2::error::handle(e);
-
-            return playback { device };
-        }
-
-        void unload_device(const std::string& file)
-        {
-            rs2_error* e = nullptr;
-            rs2_context_remove_device(_context.get(), file.c_str(), &e);
-            rs2::error::handle(e);
-        }
-    protected:
-        std::shared_ptr<rs2_context> _context;
-    };
-
-    class syncer
-    {
-    public:
-        syncer()
-        {
-            _sync.start(_results);
-        }
-
-        /**
-        * Wait until coherent set of frames becomes available
-        * \param[in] timeout_ms   Max time in milliseconds to wait until an exception will be thrown
-        * \return Set of coherent frames
-        */
-        frameset wait_for_frames(unsigned int timeout_ms = 5000) const
-        {
-            return _results.wait_for_frames();
-        }
-
-        /**
-        * Check if a coherent set of frames is available
-        * \param[out] result      New coherent frame-set
-        * \return true if new frame-set was stored to result
-        */
-        bool poll_for_frames(frameset* result) const
-        {
-            return _results.poll_for_frames(result);
-        }
-
-        void operator()(frame f) const
-        {
-            _sync(std::move(f));
-        }
-    private:
-        syncer_processing_block _sync;
-        frame_queue _results;
-    };
-
-    class recording_context : public context
-    {
-    public:
-        /**
-        * create librealsense context that will try to record all operations over librealsense into a file
-        * \param[in] filename string representing the name of the file to record
-        */
-        recording_context(const std::string& filename,
-                          const std::string& section = "",
-                          rs2_recording_mode mode = RS2_RECORDING_MODE_BEST_QUALITY)
-        {
-            rs2_error* e = nullptr;
-            _context = std::shared_ptr<rs2_context>(
-                rs2_create_recording_context(RS2_API_VERSION, filename.c_str(), section.c_str(), mode, &e),
-                rs2_delete_context);
-            error::handle(e);
-        }
-
-        recording_context() = delete;
-    };
-
-    class mock_context : public context
-    {
-    public:
-        /**
-        * create librealsense context that given a file will respond to calls exactly as the recording did
-        * if the user calls a method that was either not called during recording or violates causality of the recording error will be thrown
-        * \param[in] filename string of the name of the file
-        */
-        mock_context(const std::string& filename,
-                     const std::string& section = "")
-        {
-            rs2_error* e = nullptr;
-            _context = std::shared_ptr<rs2_context>(
-                rs2_create_mock_context(RS2_API_VERSION, filename.c_str(), section.c_str(), &e),
-                rs2_delete_context);
-            error::handle(e);
-        }
-
-        mock_context() = delete;
-    };
-
->>>>>>> 450a40ca
     inline void log_to_console(rs2_log_severity min_severity)
     {
         rs2_error* e = nullptr;
