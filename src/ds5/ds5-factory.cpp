--- conflicted
+++ resolved
@@ -79,21 +79,12 @@
     class rs430_device : public ds5_active, public ds5_advanced_mode_base
     {
     public:
-<<<<<<< HEAD
-        rs430_device(const uvc::backend& backend,
-            const std::vector<uvc::uvc_device_info>& dev_info,
-            const std::vector<uvc::usb_device_info>& hwm_device,
-            const std::vector<uvc::hid_device_info>& hid_info)
-            : ds5_device(backend, dev_info, hwm_device, hid_info),
-              ds5_active(backend, dev_info, hwm_device, hid_info) {}
-
-=======
         rs430_device(const platform::backend& backend,
                      const platform::backend_device_group& group)
             : ds5_device(backend, group),
               ds5_active(backend, group),
               ds5_advanced_mode_base(ds5_device::_hw_monitor)  {}
->>>>>>> 3e8d9d0b
+
     };
 
     // AWGT
