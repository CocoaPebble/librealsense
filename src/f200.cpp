// License: Apache 2.0. See LICENSE file in root directory.
// Copyright(c) 2015 Intel Corporation. All Rights Reserved.

#define _USE_MATH_DEFINES
#include <math.h>
#include <algorithm>

#include "image.h"
#include "ivcam-private.h"
#include "f200.h"

using namespace rsimpl::f200;

namespace rsimpl
{
    const std::vector <std::pair<rs_option, char>> eu_F200_depth_controls = {{rs_option::RS_OPTION_F200_LASER_POWER,          0x01},
                                                                         {rs_option::RS_OPTION_F200_ACCURACY,             0x02},
                                                                         {rs_option::RS_OPTION_F200_MOTION_RANGE,         0x03},
                                                                         {rs_option::RS_OPTION_F200_FILTER_OPTION,        0x05},
                                                                         {rs_option::RS_OPTION_F200_CONFIDENCE_THRESHOLD, 0x06},
                                                                         {rs_option::RS_OPTION_F200_DYNAMIC_FPS,          0x07}};

    static const cam_mode f200_color_modes[] = {
        {{1920, 1080}, {2,5,15,30}},
        {{1280,  720}, {2,5,15,30}},
        {{ 960,  540}, {2,5,15,30,60}},
        {{ 848,  480}, {2,5,15,30,60}},
        {{ 640,  480}, {2,5,15,30,60}},
        {{ 640,  360}, {2,5,15,30,60}},
        {{ 424,  240}, {2,5,15,30,60}},
        {{ 320,  240}, {2,5,15,30,60}},
        {{ 320,  180}, {2,5,15,30,60}}
    };
    static const cam_mode f200_depth_modes[] = {
        {{640, 480}, {2,5,15,30,60}}, 
        {{640, 240}, {2,5,15,30,60,110}}
    };
    static const cam_mode f200_ir_only_modes[] = {
        {{640, 480}, {30,60,120,240,300}}, 
        {{640, 240}, {30,60,120,240,300}}        
    };

    static static_device_info get_f200_info(std::shared_ptr<uvc::device> device, const ivcam::camera_calib_params & c)
    {
        LOG_INFO("Connecting to Intel RealSense F200");
        static_device_info info;
      
        info.name = {"Intel RealSense F200"};

        // Color modes on subdevice 0
        info.stream_subdevices[RS_STREAM_COLOR] = 0;
        for(auto & m : f200_color_modes)
        {
            for(auto fps : m.fps)
            {
                info.subdevice_modes.push_back({0, m.dims, pf_yuy2, fps, MakeColorIntrinsics(c, m.dims), {}, {0}});
            }
        }

        // Depth and IR modes on subdevice 1
        info.stream_subdevices[RS_STREAM_DEPTH] = 1;
        info.stream_subdevices[RS_STREAM_INFRARED] = 1;
        for(auto & m : f200_ir_only_modes)
        {
            for(auto fps : m.fps)
            {
                info.subdevice_modes.push_back({1, m.dims, pf_f200_invi, fps, MakeDepthIntrinsics(c, m.dims), {}, {0}});
            }
        }
        for(auto & m : f200_depth_modes)
        {
            for(auto fps : m.fps)
            {
                info.subdevice_modes.push_back({1, m.dims, pf_invz, fps, MakeDepthIntrinsics(c, m.dims), {}, {0}});       
                info.subdevice_modes.push_back({1, m.dims, pf_f200_inzi, fps, MakeDepthIntrinsics(c, m.dims), {}, {0}});
            }
        }

        info.presets[RS_STREAM_INFRARED][RS_PRESET_BEST_QUALITY] = {true, 640, 480, RS_FORMAT_Y8,   60};
        info.presets[RS_STREAM_DEPTH   ][RS_PRESET_BEST_QUALITY] = {true, 640, 480, RS_FORMAT_Z16,  60};
        info.presets[RS_STREAM_COLOR   ][RS_PRESET_BEST_QUALITY] = {true, 640, 480, RS_FORMAT_RGB8, 60};

        info.presets[RS_STREAM_INFRARED][RS_PRESET_LARGEST_IMAGE] = {true,  640,  480, RS_FORMAT_Y8,   60};
        info.presets[RS_STREAM_DEPTH   ][RS_PRESET_LARGEST_IMAGE] = {true,  640,  480, RS_FORMAT_Z16,  60};
        info.presets[RS_STREAM_COLOR   ][RS_PRESET_LARGEST_IMAGE] = {true, 1920, 1080, RS_FORMAT_RGB8, 60};

        info.presets[RS_STREAM_INFRARED][RS_PRESET_HIGHEST_FRAMERATE] = {true, 640, 480, RS_FORMAT_Y8,   60};
        info.presets[RS_STREAM_DEPTH   ][RS_PRESET_HIGHEST_FRAMERATE] = {true, 640, 480, RS_FORMAT_Z16,  60};
        info.presets[RS_STREAM_COLOR   ][RS_PRESET_HIGHEST_FRAMERATE] = {true, 640, 480, RS_FORMAT_RGB8, 60};

<<<<<<< HEAD
        update_supported_options(*device.get(), ivcam::depth_xu, eu_F200_depth_controls, info.options);
=======
        info.options = {
            {RS_OPTION_F200_LASER_POWER,          0.0, 16.0,  1.0},
            {RS_OPTION_F200_ACCURACY,             1.0, 3.0,   1.0},
            {RS_OPTION_F200_MOTION_RANGE,         0.0, 100.0, 1.0},
            {RS_OPTION_F200_FILTER_OPTION,        0.0, 7.0,   1.0},
            {RS_OPTION_F200_CONFIDENCE_THRESHOLD, 0.0, 15.0,  1.0}
        };

        rsimpl::pose depth_to_color = {transpose((const float3x3 &)c.Rt), (const float3 &)c.Tt * 0.001f}; // convert mm to m
        info.stream_poses[RS_STREAM_DEPTH] = info.stream_poses[RS_STREAM_INFRARED] = inverse(depth_to_color);
        info.stream_poses[RS_STREAM_COLOR] = {{{1,0,0},{0,1,0},{0,0,1}}, {0,0,0}};

        info.nominal_depth_scale = (c.Rmax / 0xFFFF) * 0.001f; // convert mm to m
        info.num_libuvc_transfer_buffers = 1;
        return info;
    }

    static const f200_mode sr300_color_modes[] = {
        {{1920, 1080}, {5,15,30}},
        {{1280,  720}, {5,15,30,60}},
        {{ 960,  540}, {5,15,30,60}},
        {{ 848,  480}, {5,15,30,60}},
        {{ 640,  480}, {5,15,30,60}},
        {{ 640,  360}, {5,15,30,60}},
        {{ 424,  240}, {5,15,30,60}},
        {{ 320,  240}, {5,15,30,60}},
        {{ 320,  180}, {5,15,30,60}}
    };
    static const f200_mode sr300_depth_modes[] = {
        {{640, 480}, {5,15,30,60}}, 
        {{640, 240}, {5,15,30,60,110}}
    };
    static const f200_mode sr300_ir_only_modes[] = {
        {{640, 480}, {30,60,120,200}}      
    };    

    static static_device_info get_sr300_info(const f200::CameraCalibrationParameters & c)
    {
        LOG_INFO("Connecting to Intel RealSense SR300");

        static_device_info info;
        info.name = {"Intel RealSense SR300"};
        
        // Color modes on subdevice 0
        info.stream_subdevices[RS_STREAM_COLOR] = 0;
        for(auto & m : sr300_color_modes)
        {
            for(auto fps : m.fps)
            {
                info.subdevice_modes.push_back({0, m.dims, pf_yuy2, fps, MakeColorIntrinsics(c, m.dims), {}, {0}});
            }
        }

        // Depth and IR modes on subdevice 1
        info.stream_subdevices[RS_STREAM_DEPTH] = 1;
        info.stream_subdevices[RS_STREAM_INFRARED] = 1;
        for(auto & m : sr300_ir_only_modes)
        {
            for(auto fps : m.fps)
            {
                info.subdevice_modes.push_back({1, m.dims, pf_sr300_invi, fps, MakeDepthIntrinsics(c, m.dims), {}, {0}});             
            }
        }
        for(auto & m : sr300_depth_modes)
        {
            for(auto fps : m.fps)
            {
                info.subdevice_modes.push_back({1, m.dims, pf_invz, fps, MakeDepthIntrinsics(c, m.dims), {}, {0}});       
                info.subdevice_modes.push_back({1, m.dims, pf_sr300_inzi, fps, MakeDepthIntrinsics(c, m.dims), {}, {0}});
            }
        }

        for(int i=0; i<RS_PRESET_COUNT; ++i)
        {
            info.presets[RS_STREAM_COLOR   ][i] = {true, 640, 480, RS_FORMAT_RGB8, 60};
            info.presets[RS_STREAM_DEPTH   ][i] = {true, 640, 480, RS_FORMAT_Z16, 60};
            info.presets[RS_STREAM_INFRARED][i] = {true, 640, 480, RS_FORMAT_Y16, 60};
        }

        info.options = {
            {RS_OPTION_F200_LASER_POWER,                            0.0,        16.0,        1.0},
            {RS_OPTION_F200_ACCURACY,                               1.0,        3.0,         1.0},
            {RS_OPTION_F200_MOTION_RANGE,                           0.0,        100.0,       1.0},
            {RS_OPTION_F200_FILTER_OPTION,                          0.0,        7.0,         1.0},
            {RS_OPTION_F200_CONFIDENCE_THRESHOLD,                   0.0,        15.0,        1.0},

            {RS_OPTION_SR300_DYNAMIC_FPS,                           0.0f,       0.0,         0.0}, //2.0,        60.0,        1.0},
            {RS_OPTION_SR300_AUTO_RANGE_ENABLE_MOTION_VERSUS_RANGE, 0.0,        2.0,         1.0},
            {RS_OPTION_SR300_AUTO_RANGE_ENABLE_LASER,               0.0,        1.0,         1.0},  
            {RS_OPTION_SR300_AUTO_RANGE_MIN_MOTION_VERSUS_RANGE,    (double)SHRT_MIN, (double)SHRT_MAX,  1.0}, 
            {RS_OPTION_SR300_AUTO_RANGE_MAX_MOTION_VERSUS_RANGE,    (double)SHRT_MIN, (double)SHRT_MAX,  1.0}, 
            {RS_OPTION_SR300_AUTO_RANGE_START_MOTION_VERSUS_RANGE,  (double)SHRT_MIN, (double)SHRT_MAX,  1.0}, 
            {RS_OPTION_SR300_AUTO_RANGE_MIN_LASER,                  (double)SHRT_MIN, (double)SHRT_MAX,  1.0}, 
            {RS_OPTION_SR300_AUTO_RANGE_MAX_LASER,                  (double)SHRT_MIN, (double)SHRT_MAX,  1.0}, 
            {RS_OPTION_SR300_AUTO_RANGE_START_LASER,                (double)SHRT_MIN, (double)SHRT_MAX,  1.0}, 
            {RS_OPTION_SR300_AUTO_RANGE_UPPER_THRESHOLD,            0.0,        (double)USHRT_MAX,       1.0},
            {RS_OPTION_SR300_AUTO_RANGE_LOWER_THRESHOLD,            0.0,        (double)USHRT_MAX,       1.0},
        };
>>>>>>> 55b88ef7

        rsimpl::pose depth_to_color = {transpose((const float3x3 &)c.Rt), (const float3 &)c.Tt * 0.001f}; // convert mm to m
        info.stream_poses[RS_STREAM_DEPTH] = info.stream_poses[RS_STREAM_INFRARED] = inverse(depth_to_color);
        info.stream_poses[RS_STREAM_COLOR] = {{{1,0,0},{0,1,0},{0,0,1}}, {0,0,0}};

        info.nominal_depth_scale = (c.Rmax / 0xFFFF) * 0.001f; // convert mm to m
        info.num_libuvc_transfer_buffers = 1;
        rs_device_base::update_device_info(info);
        return info;
    }

    f200_camera::f200_camera(std::shared_ptr<uvc::device> device, const static_device_info & info, const ivcam::camera_calib_params & calib, const f200::cam_temperature_data & temp, const f200::thermal_loop_params & params) :
        iv_camera(device, info, calib),
        base_temperature_data(temp), 
        thermal_loop_params(params), 
        last_temperature_delta(std::numeric_limits<float>::infinity())
    {
        // If thermal control loop requested, start up thread to handle it
        if(thermal_loop_params.IRThermalLoopEnable)
        {
            runTemperatureThread = true;
            temperatureThread = std::thread(&f200_camera::temperature_control_loop, this);
        }
    }

    f200_camera::~f200_camera()
    {
        // Shut down thermal control loop thread
        runTemperatureThread = false;
        temperatureCv.notify_one();
        if (temperatureThread.joinable())
            temperatureThread.join();
    }

    void f200_camera::temperature_control_loop()
    {
        const float FcxSlope = base_calibration.Kc[0][0] * thermal_loop_params.FcxSlopeA + thermal_loop_params.FcxSlopeB;
        const float UxSlope = base_calibration.Kc[0][2] * thermal_loop_params.UxSlopeA + base_calibration.Kc[0][0] * thermal_loop_params.UxSlopeB + thermal_loop_params.UxSlopeC;
        const float tempFromHFOV = (tan(thermal_loop_params.HFOVsensitivity*(float)M_PI/360)*(1 + base_calibration.Kc[0][0]*base_calibration.Kc[0][0]))/(FcxSlope * (1 + base_calibration.Kc[0][0] * tan(thermal_loop_params.HFOVsensitivity * (float)M_PI/360)));
        float TempThreshold = thermal_loop_params.TempThreshold; //celcius degrees, the temperatures delta that above should be fixed;
        if (TempThreshold <= 0) TempThreshold = tempFromHFOV;
        if (TempThreshold > tempFromHFOV) TempThreshold = tempFromHFOV;

        std::unique_lock<std::mutex> lock(temperatureMutex);
        while (runTemperatureThread) 
        {
            temperatureCv.wait_for(lock, std::chrono::seconds(10));

            // todo - this will throw if bad, but might periodically fail anyway. try/catch
            try
            {
                float IRTemp = (float)f200::read_ir_temp(get_device(), usbMutex);
                float LiguriaTemp = f200::read_mems_temp(get_device(), usbMutex);

                double IrBaseTemperature = base_temperature_data.IRTemp; //should be taken from the parameters
                double liguriaBaseTemperature = base_temperature_data.LiguriaTemp; //should be taken from the parameters

                // calculate deltas from the calibration and last fix
                double IrTempDelta = IRTemp - IrBaseTemperature;
                double liguriaTempDelta = LiguriaTemp - liguriaBaseTemperature;
                double weightedTempDelta = liguriaTempDelta * thermal_loop_params.LiguriaTempWeight + IrTempDelta * thermal_loop_params.IrTempWeight;
                double tempDeltaFromLastFix = fabs(weightedTempDelta - last_temperature_delta);

                // read intrinsic from the calibration working point
                double Kc11 = base_calibration.Kc[0][0];
                double Kc13 = base_calibration.Kc[0][2];

                // Apply model
                if (tempDeltaFromLastFix >= TempThreshold)
                {
                    // if we are during a transition, fix for after the transition
                    double tempDeltaToUse = weightedTempDelta;
                    if (tempDeltaToUse > 0 && tempDeltaToUse < thermal_loop_params.TransitionTemp)
                    {
                        tempDeltaToUse = thermal_loop_params.TransitionTemp;
                    }

                    // calculate fixed values
                    double fixed_Kc11 = Kc11 + (FcxSlope * tempDeltaToUse) + thermal_loop_params.FcxOffset;
                    double fixed_Kc13 = Kc13 + (UxSlope * tempDeltaToUse) + thermal_loop_params.UxOffset;

                    // write back to intrinsic hfov and vfov
                    auto compensated_calibration = base_calibration;
                    compensated_calibration.Kc[0][0] = (float) fixed_Kc11;
                    compensated_calibration.Kc[1][1] = base_calibration.Kc[1][1] * (float)(fixed_Kc11/Kc11);
                    compensated_calibration.Kc[0][2] = (float) fixed_Kc13;

                    // todo - Pass the current resolution into update_asic_coefficients
                    LOG_INFO("updating asic with new temperature calibration coefficients");
                    update_asic_coefficients(get_device(), usbMutex, compensated_calibration);
                    last_temperature_delta = (float)weightedTempDelta;
                }
            }
            catch(const std::exception & e) { LOG_ERROR("TemperatureControlLoop: " << e.what()); }
        }
    }

    void f200_camera::start_fw_logger(char fw_log_op_code, int grab_rate_in_ms, std::timed_mutex& mutex)
    {
        throw std::logic_error("Not implemented");
    }

<<<<<<< HEAD
    void f200_camera::stop_fw_logger()
    {
        throw std::logic_error("Not implemented");
    }

    void f200_camera::set_options(const rs_option options[], size_t count, const double values[])
    {
        std::vector<rs_option>  base_opt;
        std::vector<double>     base_opt_val;
=======
        for(int i=0; i<count; ++i)
        {
            if(uvc::is_pu_control(options[i]))
            {
                uvc::set_pu_control_with_retry(get_device(), 0, options[i], static_cast<int>(values[i]));
                continue;
            }
>>>>>>> 55b88ef7

        for(size_t i=0; i<count; ++i)
        {
            switch(options[i])
            {
<<<<<<< HEAD
            case RS_OPTION_F200_DYNAMIC_FPS:          f200::set_dynamic_fps(get_device(), static_cast<uint8_t>(values[i])); break; // IVCAM 1.0 Only

             // Default will be handled by parent implementation
            default: base_opt.push_back(options[i]); base_opt_val.push_back(values[i]); break;
            }
        }

        //Set common options
        if (!base_opt.empty())
            iv_camera::set_options(base_opt.data(), base_opt.size(), base_opt_val.data());
=======
            case RS_OPTION_F200_LASER_POWER:          f200::set_laser_power(get_device(), static_cast<uint8_t>(values[i])); break;
            case RS_OPTION_F200_ACCURACY:             f200::set_accuracy(get_device(), static_cast<uint8_t>(values[i])); break;
            case RS_OPTION_F200_MOTION_RANGE:         f200::set_motion_range(get_device(), static_cast<uint8_t>(values[i])); break;
            case RS_OPTION_F200_FILTER_OPTION:        f200::set_filter_option(get_device(), static_cast<uint8_t>(values[i])); break;
            case RS_OPTION_F200_CONFIDENCE_THRESHOLD: f200::set_confidence_threshold(get_device(), static_cast<uint8_t>(values[i])); break;
            case RS_OPTION_SR300_DYNAMIC_FPS:         f200::set_dynamic_fps(get_device(), static_cast<uint8_t>(values[i])); break; // IVCAM 1.5 Only

            case RS_OPTION_SR300_AUTO_RANGE_ENABLE_MOTION_VERSUS_RANGE: arr_writer.set(&f200::IVCAMAutoRangeRequest::enableMvR, values[i]); break; 
            case RS_OPTION_SR300_AUTO_RANGE_ENABLE_LASER:               arr_writer.set(&f200::IVCAMAutoRangeRequest::enableLaser, values[i]); break;
            case RS_OPTION_SR300_AUTO_RANGE_MIN_MOTION_VERSUS_RANGE:    arr_writer.set(&f200::IVCAMAutoRangeRequest::minMvR, values[i]); break;
            case RS_OPTION_SR300_AUTO_RANGE_MAX_MOTION_VERSUS_RANGE:    arr_writer.set(&f200::IVCAMAutoRangeRequest::maxMvR, values[i]); break;
            case RS_OPTION_SR300_AUTO_RANGE_START_MOTION_VERSUS_RANGE:  arr_writer.set(&f200::IVCAMAutoRangeRequest::startMvR, values[i]); break;
            case RS_OPTION_SR300_AUTO_RANGE_MIN_LASER:                  arr_writer.set(&f200::IVCAMAutoRangeRequest::minLaser, values[i]); break;
            case RS_OPTION_SR300_AUTO_RANGE_MAX_LASER:                  arr_writer.set(&f200::IVCAMAutoRangeRequest::maxLaser, values[i]); break;
            case RS_OPTION_SR300_AUTO_RANGE_START_LASER:                arr_writer.set(&f200::IVCAMAutoRangeRequest::startLaser, values[i]); break;
            case RS_OPTION_SR300_AUTO_RANGE_UPPER_THRESHOLD:            arr_writer.set(&f200::IVCAMAutoRangeRequest::ARUpperTh, values[i]); break;
            case RS_OPTION_SR300_AUTO_RANGE_LOWER_THRESHOLD:            arr_writer.set(&f200::IVCAMAutoRangeRequest::ARLowerTh, values[i]); break;

            default: LOG_WARNING("Cannot set " << options[i] << " to " << values[i] << " on " << get_name()); break;
            }
        }

        arr_writer.commit();
>>>>>>> 55b88ef7
    }

    void f200_camera::get_options(const rs_option options[], size_t count, double values[])
    {
        std::vector<rs_option>  base_opt;
        std::vector<size_t>     base_opt_index;
        std::vector<double>     base_opt_val;

        for (size_t i = 0; i<count; ++i)
        {
            LOG_INFO("Reading option " << options[i]);

            if(uvc::is_pu_control(options[i]))
            {
                values[i] = uvc::get_pu_control(get_device(), 0, options[i]);
                continue;
            }

            uint8_t val=0;
            switch(options[i])
            {
<<<<<<< HEAD
            case RS_OPTION_F200_DYNAMIC_FPS:          f200::get_dynamic_fps(get_device(), val); values[i] = val; break;

                // Default will be handled by parent implementation
            default: base_opt.push_back(options[i]); base_opt_index.push_back(i);  break;
=======
            case RS_OPTION_F200_LASER_POWER:          f200::get_laser_power         (get_device(), val); values[i] = val; break;
            case RS_OPTION_F200_ACCURACY:             f200::get_accuracy            (get_device(), val); values[i] = val; break;
            case RS_OPTION_F200_MOTION_RANGE:         f200::get_motion_range        (get_device(), val); values[i] = val; break;
            case RS_OPTION_F200_FILTER_OPTION:        f200::get_filter_option       (get_device(), val); values[i] = val; break;
            case RS_OPTION_F200_CONFIDENCE_THRESHOLD: f200::get_confidence_threshold(get_device(), val); values[i] = val; break;
            case RS_OPTION_SR300_DYNAMIC_FPS:         f200::get_dynamic_fps         (get_device(), val); values[i] = val; break; // IVCAM 1.5 Only

            case RS_OPTION_SR300_AUTO_RANGE_ENABLE_MOTION_VERSUS_RANGE: values[i] = arr_reader.get(&f200::IVCAMAutoRangeRequest::enableMvR); break; 
            case RS_OPTION_SR300_AUTO_RANGE_ENABLE_LASER:               values[i] = arr_reader.get(&f200::IVCAMAutoRangeRequest::enableLaser); break;
            case RS_OPTION_SR300_AUTO_RANGE_MIN_MOTION_VERSUS_RANGE:    values[i] = arr_reader.get(&f200::IVCAMAutoRangeRequest::minMvR); break;
            case RS_OPTION_SR300_AUTO_RANGE_MAX_MOTION_VERSUS_RANGE:    values[i] = arr_reader.get(&f200::IVCAMAutoRangeRequest::maxMvR); break;
            case RS_OPTION_SR300_AUTO_RANGE_START_MOTION_VERSUS_RANGE:  values[i] = arr_reader.get(&f200::IVCAMAutoRangeRequest::startMvR); break;
            case RS_OPTION_SR300_AUTO_RANGE_MIN_LASER:                  values[i] = arr_reader.get(&f200::IVCAMAutoRangeRequest::minLaser); break;
            case RS_OPTION_SR300_AUTO_RANGE_MAX_LASER:                  values[i] = arr_reader.get(&f200::IVCAMAutoRangeRequest::maxLaser); break;
            case RS_OPTION_SR300_AUTO_RANGE_START_LASER:                values[i] = arr_reader.get(&f200::IVCAMAutoRangeRequest::startLaser); break;
            case RS_OPTION_SR300_AUTO_RANGE_UPPER_THRESHOLD:            values[i] = arr_reader.get(&f200::IVCAMAutoRangeRequest::ARUpperTh); break;
            case RS_OPTION_SR300_AUTO_RANGE_LOWER_THRESHOLD:            values[i] = arr_reader.get(&f200::IVCAMAutoRangeRequest::ARLowerTh); break;

            default: LOG_WARNING("Cannot get " << options[i] << " on " << get_name()); break;
>>>>>>> 55b88ef7
            }
        }

        //Retrieve the common options
        if (base_opt.size())
        {
            base_opt_val.resize(base_opt.size());
            iv_camera::get_options(base_opt.data(), base_opt.size(), base_opt_val.data());
        }

        // Merge the local data with values obtained by base class
        for (auto i : base_opt_index)
            values[i] = base_opt_val[i];
    }

    std::shared_ptr<rs_device> make_f200_device(std::shared_ptr<uvc::device> device)
    {
        std::timed_mutex mutex;
        ivcam::claim_ivcam_interface(*device);
        auto calib = f200::read_f200_calibration(*device, mutex);
        ivcam::enable_timestamp(*device, mutex, true, true);

        auto info = get_f200_info(device, std::get<0>(calib));
        ivcam::get_module_serial_string(*device, mutex, info.serial, 96);
        ivcam::get_firmware_version_string(*device, mutex, info.firmware_version);

        info.camera_info[RS_CAMERA_INFO_CAMERA_FIRMWARE_VERSION] = info.firmware_version;
        info.camera_info[RS_CAMERA_INFO_DEVICE_SERIAL_NUMBER] = info.serial;
        info.camera_info[RS_CAMERA_INFO_DEVICE_NAME] = info.name;

        info.capabilities_vector.push_back(RS_CAPABILITIES_ENUMERATION);
        info.capabilities_vector.push_back(RS_CAPABILITIES_COLOR);
        info.capabilities_vector.push_back(RS_CAPABILITIES_DEPTH);
        info.capabilities_vector.push_back(RS_CAPABILITIES_INFRARED);

        return std::make_shared<f200_camera>(device, info, std::get<0>(calib), std::get<1>(calib), std::get<2>(calib));
    }
} // namespace rsimpl::f200<|MERGE_RESOLUTION|>--- conflicted
+++ resolved
@@ -88,108 +88,7 @@
         info.presets[RS_STREAM_DEPTH   ][RS_PRESET_HIGHEST_FRAMERATE] = {true, 640, 480, RS_FORMAT_Z16,  60};
         info.presets[RS_STREAM_COLOR   ][RS_PRESET_HIGHEST_FRAMERATE] = {true, 640, 480, RS_FORMAT_RGB8, 60};
 
-<<<<<<< HEAD
         update_supported_options(*device.get(), ivcam::depth_xu, eu_F200_depth_controls, info.options);
-=======
-        info.options = {
-            {RS_OPTION_F200_LASER_POWER,          0.0, 16.0,  1.0},
-            {RS_OPTION_F200_ACCURACY,             1.0, 3.0,   1.0},
-            {RS_OPTION_F200_MOTION_RANGE,         0.0, 100.0, 1.0},
-            {RS_OPTION_F200_FILTER_OPTION,        0.0, 7.0,   1.0},
-            {RS_OPTION_F200_CONFIDENCE_THRESHOLD, 0.0, 15.0,  1.0}
-        };
-
-        rsimpl::pose depth_to_color = {transpose((const float3x3 &)c.Rt), (const float3 &)c.Tt * 0.001f}; // convert mm to m
-        info.stream_poses[RS_STREAM_DEPTH] = info.stream_poses[RS_STREAM_INFRARED] = inverse(depth_to_color);
-        info.stream_poses[RS_STREAM_COLOR] = {{{1,0,0},{0,1,0},{0,0,1}}, {0,0,0}};
-
-        info.nominal_depth_scale = (c.Rmax / 0xFFFF) * 0.001f; // convert mm to m
-        info.num_libuvc_transfer_buffers = 1;
-        return info;
-    }
-
-    static const f200_mode sr300_color_modes[] = {
-        {{1920, 1080}, {5,15,30}},
-        {{1280,  720}, {5,15,30,60}},
-        {{ 960,  540}, {5,15,30,60}},
-        {{ 848,  480}, {5,15,30,60}},
-        {{ 640,  480}, {5,15,30,60}},
-        {{ 640,  360}, {5,15,30,60}},
-        {{ 424,  240}, {5,15,30,60}},
-        {{ 320,  240}, {5,15,30,60}},
-        {{ 320,  180}, {5,15,30,60}}
-    };
-    static const f200_mode sr300_depth_modes[] = {
-        {{640, 480}, {5,15,30,60}}, 
-        {{640, 240}, {5,15,30,60,110}}
-    };
-    static const f200_mode sr300_ir_only_modes[] = {
-        {{640, 480}, {30,60,120,200}}      
-    };    
-
-    static static_device_info get_sr300_info(const f200::CameraCalibrationParameters & c)
-    {
-        LOG_INFO("Connecting to Intel RealSense SR300");
-
-        static_device_info info;
-        info.name = {"Intel RealSense SR300"};
-        
-        // Color modes on subdevice 0
-        info.stream_subdevices[RS_STREAM_COLOR] = 0;
-        for(auto & m : sr300_color_modes)
-        {
-            for(auto fps : m.fps)
-            {
-                info.subdevice_modes.push_back({0, m.dims, pf_yuy2, fps, MakeColorIntrinsics(c, m.dims), {}, {0}});
-            }
-        }
-
-        // Depth and IR modes on subdevice 1
-        info.stream_subdevices[RS_STREAM_DEPTH] = 1;
-        info.stream_subdevices[RS_STREAM_INFRARED] = 1;
-        for(auto & m : sr300_ir_only_modes)
-        {
-            for(auto fps : m.fps)
-            {
-                info.subdevice_modes.push_back({1, m.dims, pf_sr300_invi, fps, MakeDepthIntrinsics(c, m.dims), {}, {0}});             
-            }
-        }
-        for(auto & m : sr300_depth_modes)
-        {
-            for(auto fps : m.fps)
-            {
-                info.subdevice_modes.push_back({1, m.dims, pf_invz, fps, MakeDepthIntrinsics(c, m.dims), {}, {0}});       
-                info.subdevice_modes.push_back({1, m.dims, pf_sr300_inzi, fps, MakeDepthIntrinsics(c, m.dims), {}, {0}});
-            }
-        }
-
-        for(int i=0; i<RS_PRESET_COUNT; ++i)
-        {
-            info.presets[RS_STREAM_COLOR   ][i] = {true, 640, 480, RS_FORMAT_RGB8, 60};
-            info.presets[RS_STREAM_DEPTH   ][i] = {true, 640, 480, RS_FORMAT_Z16, 60};
-            info.presets[RS_STREAM_INFRARED][i] = {true, 640, 480, RS_FORMAT_Y16, 60};
-        }
-
-        info.options = {
-            {RS_OPTION_F200_LASER_POWER,                            0.0,        16.0,        1.0},
-            {RS_OPTION_F200_ACCURACY,                               1.0,        3.0,         1.0},
-            {RS_OPTION_F200_MOTION_RANGE,                           0.0,        100.0,       1.0},
-            {RS_OPTION_F200_FILTER_OPTION,                          0.0,        7.0,         1.0},
-            {RS_OPTION_F200_CONFIDENCE_THRESHOLD,                   0.0,        15.0,        1.0},
-
-            {RS_OPTION_SR300_DYNAMIC_FPS,                           0.0f,       0.0,         0.0}, //2.0,        60.0,        1.0},
-            {RS_OPTION_SR300_AUTO_RANGE_ENABLE_MOTION_VERSUS_RANGE, 0.0,        2.0,         1.0},
-            {RS_OPTION_SR300_AUTO_RANGE_ENABLE_LASER,               0.0,        1.0,         1.0},  
-            {RS_OPTION_SR300_AUTO_RANGE_MIN_MOTION_VERSUS_RANGE,    (double)SHRT_MIN, (double)SHRT_MAX,  1.0}, 
-            {RS_OPTION_SR300_AUTO_RANGE_MAX_MOTION_VERSUS_RANGE,    (double)SHRT_MIN, (double)SHRT_MAX,  1.0}, 
-            {RS_OPTION_SR300_AUTO_RANGE_START_MOTION_VERSUS_RANGE,  (double)SHRT_MIN, (double)SHRT_MAX,  1.0}, 
-            {RS_OPTION_SR300_AUTO_RANGE_MIN_LASER,                  (double)SHRT_MIN, (double)SHRT_MAX,  1.0}, 
-            {RS_OPTION_SR300_AUTO_RANGE_MAX_LASER,                  (double)SHRT_MIN, (double)SHRT_MAX,  1.0}, 
-            {RS_OPTION_SR300_AUTO_RANGE_START_LASER,                (double)SHRT_MIN, (double)SHRT_MAX,  1.0}, 
-            {RS_OPTION_SR300_AUTO_RANGE_UPPER_THRESHOLD,            0.0,        (double)USHRT_MAX,       1.0},
-            {RS_OPTION_SR300_AUTO_RANGE_LOWER_THRESHOLD,            0.0,        (double)USHRT_MAX,       1.0},
-        };
->>>>>>> 55b88ef7
 
         rsimpl::pose depth_to_color = {transpose((const float3x3 &)c.Rt), (const float3 &)c.Tt * 0.001f}; // convert mm to m
         info.stream_poses[RS_STREAM_DEPTH] = info.stream_poses[RS_STREAM_INFRARED] = inverse(depth_to_color);
@@ -291,8 +190,6 @@
     {
         throw std::logic_error("Not implemented");
     }
-
-<<<<<<< HEAD
     void f200_camera::stop_fw_logger()
     {
         throw std::logic_error("Not implemented");
@@ -302,56 +199,22 @@
     {
         std::vector<rs_option>  base_opt;
         std::vector<double>     base_opt_val;
-=======
-        for(int i=0; i<count; ++i)
-        {
-            if(uvc::is_pu_control(options[i]))
-            {
-                uvc::set_pu_control_with_retry(get_device(), 0, options[i], static_cast<int>(values[i]));
-                continue;
-            }
->>>>>>> 55b88ef7
+
 
         for(size_t i=0; i<count; ++i)
         {
             switch(options[i])
             {
-<<<<<<< HEAD
             case RS_OPTION_F200_DYNAMIC_FPS:          f200::set_dynamic_fps(get_device(), static_cast<uint8_t>(values[i])); break; // IVCAM 1.0 Only
-
              // Default will be handled by parent implementation
             default: base_opt.push_back(options[i]); base_opt_val.push_back(values[i]); break;
             }
         }
 
         //Set common options
+        arr_writer.commit();
         if (!base_opt.empty())
             iv_camera::set_options(base_opt.data(), base_opt.size(), base_opt_val.data());
-=======
-            case RS_OPTION_F200_LASER_POWER:          f200::set_laser_power(get_device(), static_cast<uint8_t>(values[i])); break;
-            case RS_OPTION_F200_ACCURACY:             f200::set_accuracy(get_device(), static_cast<uint8_t>(values[i])); break;
-            case RS_OPTION_F200_MOTION_RANGE:         f200::set_motion_range(get_device(), static_cast<uint8_t>(values[i])); break;
-            case RS_OPTION_F200_FILTER_OPTION:        f200::set_filter_option(get_device(), static_cast<uint8_t>(values[i])); break;
-            case RS_OPTION_F200_CONFIDENCE_THRESHOLD: f200::set_confidence_threshold(get_device(), static_cast<uint8_t>(values[i])); break;
-            case RS_OPTION_SR300_DYNAMIC_FPS:         f200::set_dynamic_fps(get_device(), static_cast<uint8_t>(values[i])); break; // IVCAM 1.5 Only
-
-            case RS_OPTION_SR300_AUTO_RANGE_ENABLE_MOTION_VERSUS_RANGE: arr_writer.set(&f200::IVCAMAutoRangeRequest::enableMvR, values[i]); break; 
-            case RS_OPTION_SR300_AUTO_RANGE_ENABLE_LASER:               arr_writer.set(&f200::IVCAMAutoRangeRequest::enableLaser, values[i]); break;
-            case RS_OPTION_SR300_AUTO_RANGE_MIN_MOTION_VERSUS_RANGE:    arr_writer.set(&f200::IVCAMAutoRangeRequest::minMvR, values[i]); break;
-            case RS_OPTION_SR300_AUTO_RANGE_MAX_MOTION_VERSUS_RANGE:    arr_writer.set(&f200::IVCAMAutoRangeRequest::maxMvR, values[i]); break;
-            case RS_OPTION_SR300_AUTO_RANGE_START_MOTION_VERSUS_RANGE:  arr_writer.set(&f200::IVCAMAutoRangeRequest::startMvR, values[i]); break;
-            case RS_OPTION_SR300_AUTO_RANGE_MIN_LASER:                  arr_writer.set(&f200::IVCAMAutoRangeRequest::minLaser, values[i]); break;
-            case RS_OPTION_SR300_AUTO_RANGE_MAX_LASER:                  arr_writer.set(&f200::IVCAMAutoRangeRequest::maxLaser, values[i]); break;
-            case RS_OPTION_SR300_AUTO_RANGE_START_LASER:                arr_writer.set(&f200::IVCAMAutoRangeRequest::startLaser, values[i]); break;
-            case RS_OPTION_SR300_AUTO_RANGE_UPPER_THRESHOLD:            arr_writer.set(&f200::IVCAMAutoRangeRequest::ARUpperTh, values[i]); break;
-            case RS_OPTION_SR300_AUTO_RANGE_LOWER_THRESHOLD:            arr_writer.set(&f200::IVCAMAutoRangeRequest::ARLowerTh, values[i]); break;
-
-            default: LOG_WARNING("Cannot set " << options[i] << " to " << values[i] << " on " << get_name()); break;
-            }
-        }
-
-        arr_writer.commit();
->>>>>>> 55b88ef7
     }
 
     void f200_camera::get_options(const rs_option options[], size_t count, double values[])
@@ -373,32 +236,10 @@
             uint8_t val=0;
             switch(options[i])
             {
-<<<<<<< HEAD
             case RS_OPTION_F200_DYNAMIC_FPS:          f200::get_dynamic_fps(get_device(), val); values[i] = val; break;
 
                 // Default will be handled by parent implementation
             default: base_opt.push_back(options[i]); base_opt_index.push_back(i);  break;
-=======
-            case RS_OPTION_F200_LASER_POWER:          f200::get_laser_power         (get_device(), val); values[i] = val; break;
-            case RS_OPTION_F200_ACCURACY:             f200::get_accuracy            (get_device(), val); values[i] = val; break;
-            case RS_OPTION_F200_MOTION_RANGE:         f200::get_motion_range        (get_device(), val); values[i] = val; break;
-            case RS_OPTION_F200_FILTER_OPTION:        f200::get_filter_option       (get_device(), val); values[i] = val; break;
-            case RS_OPTION_F200_CONFIDENCE_THRESHOLD: f200::get_confidence_threshold(get_device(), val); values[i] = val; break;
-            case RS_OPTION_SR300_DYNAMIC_FPS:         f200::get_dynamic_fps         (get_device(), val); values[i] = val; break; // IVCAM 1.5 Only
-
-            case RS_OPTION_SR300_AUTO_RANGE_ENABLE_MOTION_VERSUS_RANGE: values[i] = arr_reader.get(&f200::IVCAMAutoRangeRequest::enableMvR); break; 
-            case RS_OPTION_SR300_AUTO_RANGE_ENABLE_LASER:               values[i] = arr_reader.get(&f200::IVCAMAutoRangeRequest::enableLaser); break;
-            case RS_OPTION_SR300_AUTO_RANGE_MIN_MOTION_VERSUS_RANGE:    values[i] = arr_reader.get(&f200::IVCAMAutoRangeRequest::minMvR); break;
-            case RS_OPTION_SR300_AUTO_RANGE_MAX_MOTION_VERSUS_RANGE:    values[i] = arr_reader.get(&f200::IVCAMAutoRangeRequest::maxMvR); break;
-            case RS_OPTION_SR300_AUTO_RANGE_START_MOTION_VERSUS_RANGE:  values[i] = arr_reader.get(&f200::IVCAMAutoRangeRequest::startMvR); break;
-            case RS_OPTION_SR300_AUTO_RANGE_MIN_LASER:                  values[i] = arr_reader.get(&f200::IVCAMAutoRangeRequest::minLaser); break;
-            case RS_OPTION_SR300_AUTO_RANGE_MAX_LASER:                  values[i] = arr_reader.get(&f200::IVCAMAutoRangeRequest::maxLaser); break;
-            case RS_OPTION_SR300_AUTO_RANGE_START_LASER:                values[i] = arr_reader.get(&f200::IVCAMAutoRangeRequest::startLaser); break;
-            case RS_OPTION_SR300_AUTO_RANGE_UPPER_THRESHOLD:            values[i] = arr_reader.get(&f200::IVCAMAutoRangeRequest::ARUpperTh); break;
-            case RS_OPTION_SR300_AUTO_RANGE_LOWER_THRESHOLD:            values[i] = arr_reader.get(&f200::IVCAMAutoRangeRequest::ARLowerTh); break;
-
-            default: LOG_WARNING("Cannot get " << options[i] << " on " << get_name()); break;
->>>>>>> 55b88ef7
             }
         }
 
