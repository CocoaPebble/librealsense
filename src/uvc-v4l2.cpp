// License: Apache 2.0. See LICENSE file in root directory.
// Copyright(c) 2015 Intel Corporation. All Rights Reserved.

#ifdef RS_USE_V4L2_BACKEND

#include "backend.h"
#include "types.h"

#include <cassert>
#include <cstdlib>
#include <cstdio>
#include <cstring>

#include <algorithm>
#include <functional>
#include <string>
#include <sstream>
#include <fstream>
#include <regex>
#include <thread>
#include <utility> // for pair
#include <chrono>
#include <thread>
#include <atomic>

#include <dirent.h>
#include <fcntl.h>
#include <unistd.h>
#include <limits.h>
#include <errno.h>
#include <sys/stat.h>
#include <sys/mman.h>
#include <sys/ioctl.h>
#include <linux/usb/video.h>
#include <linux/uvcvideo.h>
#include <linux/videodev2.h>
#include <fts.h>
#include <regex>
#include <list>

#pragma GCC diagnostic ignored "-Wpedantic"
#include <libusb.h>
#pragma GCC diagnostic pop

#pragma GCC diagnostic ignored "-Woverflow"

#define MAX_DEV_PARENT_DIR 10

namespace rsimpl
{
    namespace uvc
    {
        class named_mutex
        {
        public:
            named_mutex(const std::string& device_path, unsigned timeout)
                : _device_path(device_path),
                  _timeout(timeout) // TODO: try to lock with timeout
            {
                create_named_mutex(_device_path);
            }

            named_mutex(const named_mutex&) = delete;

            void lock() { aquire(); }
            void unlock() { release(); }

            bool try_lock()
            {
                auto ret = lockf(_fildes, F_TLOCK, 0);
                if (ret != 0)
                    return false;

                return true;
            }

            ~named_mutex()
            {
                try{
                    destroy_named_mutex();
                }
                catch(...)
                {

                }
            }

        private:
            void aquire()
            {
                auto ret = lockf(_fildes, F_LOCK, 0);
                if (ret != 0)
                    throw linux_backend_exception(to_string() << "Aquire failed");
            }

            void release()
            {
                auto ret = lockf(_fildes, F_ULOCK, 0);
                if (ret != 0)
                    throw linux_backend_exception(to_string() << "lockf(...) failed");
            }

            void create_named_mutex(const std::string& cam_id)
            {
                _fildes = open(cam_id.c_str(), O_RDWR);
                if (-1 == _fildes)
                    throw linux_backend_exception(to_string() << "open(...) failed");
            }

            void destroy_named_mutex()
            {
                auto ret = close(_fildes);
                if (0 != ret)
                    throw linux_backend_exception(to_string() << "close(...) failed");
            }

            std::string _device_path;
            unsigned _timeout;
            int _fildes;
        };

        static int xioctl(int fh, int request, void *arg)
        {
            int r=0;
            do {
                r = ioctl(fh, request, arg);
            } while (r < 0 && errno == EINTR);
            return r;
        }

        struct buffer { void * start; size_t length; };

        static std::string get_usb_port_id(libusb_device* usb_device)
        {
            auto usb_bus = std::to_string(libusb_get_bus_number(usb_device));

            // As per the USB 3.0 specs, the current maximum limit for the depth is 7.
            const auto max_usb_depth = 8;
            uint8_t usb_ports[max_usb_depth] = {};
            std::stringstream port_path;
            auto port_count = libusb_get_port_numbers(usb_device, usb_ports, max_usb_depth);
            auto usb_dev = std::to_string(libusb_get_device_address(usb_device));

            for (size_t i = 0; i < port_count; ++i)
            {
                port_path << std::to_string(usb_ports[i]) << (((i+1) < port_count)?".":"");
            }

            return usb_bus + "-" + port_path.str() + "-" + usb_dev;
        }

        struct hid_input_info {
            std::string input = "";
            std::string device_path = "";
            int index = -1;
            bool enabled = false;

            unsigned big_endian = 0;
            unsigned bits_used = 0;
            unsigned bytes = 0;
            unsigned is_signed = 0;
            unsigned location = 0;
            unsigned shift = 0;
            uint64_t mask;
            // TODO: parse 'offset' and 'scale'
        };

        // manage an IIO input. or what is called a scan.
        class hid_input {
        public:
            hid_input() {}

            // initialize the input by reading the input parameters.
            bool init(const std::string& iio_device_path, const std::string& input_name) {
                char buffer[1024];

                info.device_path = iio_device_path;
                std::string input_prefix = "in_";
                // validate if input includes th "in_" prefix. if it is . remove it.
                if (input_name.substr(0,input_prefix.size()) == input_prefix) {
                    info.input = input_name.substr(input_prefix.size(), input_name.size());
                } else {
                    info.input = input_name;
                }

                std::string input_suffix = "_en";
                // check if input contains the "en" suffix, if it is . remove it.
                if (info.input.substr(info.input.size()-input_suffix.size(), input_suffix.size()) == input_suffix) {
                    info.input = info.input.substr(0, info.input.size()-input_suffix.size());
                }

                // read scan type.
                std::ifstream device_type_file(info.device_path + "/scan_elements/in_" + info.input + "_type");
                if (!device_type_file) {
                    return false;
                }

                device_type_file.getline(buffer, sizeof(buffer));
                unsigned pad_int;
                char sign_char, endia_nchar;
                // TODO: parse with regex
                auto ret = std::sscanf(buffer,
                                       "%ce:%c%u/%u>>%u",
                                       &endia_nchar,
                                       &sign_char,
                                       &info.bits_used,
                                       &pad_int,
                                       &info.shift);

                if (ret < 0){
                    return false;
                }

                device_type_file.close();

                info.big_endian = (endia_nchar == 'b');
                info.bytes = pad_int / 8;
                info.is_signed = (sign_char == 's');

                if (info.bits_used == 64)
                    info.mask = ~0;
                else
                    info.mask = (1ULL << info.bits_used) - 1;


                // read scan index.
                std::ifstream device_index_file(info.device_path + "/scan_elements/in_" + info.input + "_index");
                if (!device_index_file) {
                    return false;
                }

                device_index_file.getline(buffer, sizeof(buffer));
                info.index = std::stoi(buffer);

                device_index_file.close();

                // read enable state.
                std::ifstream device_enabled_file(info.device_path + "/scan_elements/in_" + info.input + "_en");
                if (!device_enabled_file) {
                    return false;
                }

                device_enabled_file.getline(buffer, sizeof(buffer));
                info.enabled = (std::stoi(buffer) == 0) ? false : true;

                device_enabled_file.close();
                return true;
            }

            // enable scan input. doing so cause the input to be part of the data provided in the polling.
            bool enable(bool is_enable) {
                auto input_data = is_enable ? 1 : 0;
                // open the element requested and enable and disable.
                std::ofstream iio_device_file(info.device_path + "/scan_elements/" + "in_" + info.input + "_en");

                if (!iio_device_file.is_open()) {
                    return false;
                }
                iio_device_file << input_data;
                iio_device_file.close();

                info.enabled = is_enable;

                return true;
            }

            const hid_input_info& get_hid_input_info() const { return info; }

        private:
            hid_input_info info;
        };

        // declare device sensor with all of its inputs.
        class hid_backend {
        public:
            hid_backend()
                : vid(0),
                  pid(0),
                  iio_device(-1),
                  sensor_name(""),
                  callback(nullptr),
                  capturing(false)
            {}
            ~hid_backend() {
                stop_capture();

                // clear inputs.
                inputs.clear();
            }

            // initialize the device sensor. reading its name and all of its inputs.
            bool init(int device_vid, int device_pid, int device_iio_num)
            {
                vid = device_vid;
                pid = device_pid;
                iio_device = device_iio_num;

                std::ostringstream iio_device_path;
                iio_device_path << "/sys/bus/iio/devices/iio:device" << iio_device;

                std::ifstream iio_device_file(iio_device_path.str() + "/name");

                // find iio_device in file system.
                if (!iio_device_file.good()) {
                    return false;
                }

                char name_buffer[256];
                iio_device_file.getline(name_buffer,sizeof(name_buffer));
                sensor_name = std::string(name_buffer);

                iio_device_file.close();

                // read all available input of the iio_device
                read_device_inputs( iio_device_path.str() );
                return true;
            }

            // return an input by name.
            hid_input* get_input(std::string input_name) {
                for (auto& input : inputs) {
                    if(input->get_hid_input_info().input == input_name) {
                        return input;
                    }
                }

                return NULL;
            }

            // start capturing and polling.
            void start_capture(hid_callback sensor_callback) {
                if (capturing)
                    return;

                std::ostringstream iio_read_device_path;
                iio_read_device_path << "/dev/iio:device" << iio_device;

                //cout << iio_read_device_path.str() << endl;
                auto iio_read_device_path_str = iio_read_device_path.str();
                std::ifstream iio_device_file(iio_read_device_path_str);

                // find iio_device in file system.
                if (!iio_device_file.good()) {
                    throw linux_backend_exception("iio hid device is busy or not found!");
                }

                iio_device_file.close();

                // count number of enabled count elements and sort by their index.
                create_channel_array();

                if (!write_integer_to_param("buffer/length", buf_len)) {
                    throw linux_backend_exception("write_integer_to_param failed!");
                }
                if (!write_integer_to_param("buffer/enable", 1)) {
                    throw linux_backend_exception("write_integer_to_param failed!");
                }

                callback = sensor_callback;
                capturing = true;
                hid_thread = std::unique_ptr<std::thread>(new std::thread([this, iio_read_device_path_str](){
                    int fd = 0;
                    const auto max_retries = 10;
                    auto retries = 0;
                    while(++retries < max_retries)
                    {
                        if ((fd = open(iio_read_device_path_str.c_str(), O_RDONLY | O_NONBLOCK)) > 0)
                            break;

                        LOG_WARNING("open() failed!");
                        std::this_thread::sleep_for(std::chrono::milliseconds(5));
                    }

                    if ((retries == max_retries) && (fd <= 0))
                    {
                        LOG_ERROR("open() failed with all retries!");
                        write_integer_to_param("buffer/enable", 0);
                        callback = NULL;
                        channels.clear();
                        return;
                    }

                    const unsigned channel_size = get_channel_size();
                    const unsigned output_size = get_output_size();
                    auto raw_data_size = channel_size*buf_len;
                    do {
                        std::vector<uint8_t> raw_data(raw_data_size);
                        fd_set fds;
                        FD_ZERO(&fds);
                        FD_SET(fd, &fds);
                        auto read_size = 0;

                        struct timeval tv = {0,10000};
                        if (select(fd + 1, &fds, NULL, NULL, &tv) < 0)
                        {
                            // TODO: write to log?
                            continue;
                        }

                        if (FD_ISSET(fd, &fds))
                        {
                            read_size = read(fd, raw_data.data(), raw_data_size);
                            if (read_size < 0 )
                                continue;
                        }
                        else
                        {
                            // TODO: write to log?
                            continue;
                        }

                        // TODO: code refactoring to reduce latency
                        for (auto i = 0; i < read_size / channel_size; ++i)
                        {
                            auto p_raw_data = raw_data.data() + channel_size * i;
                            sensor_data sens_data{};
                            sens_data.sensor = hid_sensor{get_iio_device(), get_sensor_name()};
                            sens_data.data.resize(output_size);

                            // TODO: parse data dynamically
                            memcpy(sens_data.data.data() + 0, p_raw_data + 0, 2);
                            memcpy(sens_data.data.data() + 2, p_raw_data + 4, 2);
                            memcpy(sens_data.data.data() + 4, p_raw_data + 8, 2);
                            memcpy(sens_data.data.data() + 6, p_raw_data + 16, 8);
                            this->callback(sens_data);
                        }
                    } while(this->capturing);
                    close(fd);
                }));
            }

            void stop_capture() {
                if (!capturing)
                    return;

                capturing = false;
                hid_thread->join();
                write_integer_to_param("buffer/enable", 0);
                callback = NULL;
                channels.clear();
            }
            static bool sort_hids(hid_input* first, hid_input* second)
            {
                return (second->get_hid_input_info().index >= first->get_hid_input_info().index);
            }

            bool create_channel_array() {
                // build enabled channels.
                for(auto& input : inputs) {
                    if (input->get_hid_input_info().enabled)
                    {
                        channels.push_back(input);
                    }
                }

                channels.sort(sort_hids);
            }

            std::list<hid_input*>& get_inputs() { return inputs; }

            const std::string& get_sensor_name() const { return sensor_name; }

            int get_iio_device() const { return iio_device; }

        private:

            // calculate the storage size of a scan
            unsigned get_channel_size() const
            {
                assert(!channels.empty());
                auto bytes = 0;

                for (auto& elem : channels)
                {
                    auto input_info = elem->get_hid_input_info();
                    if (bytes % input_info.bytes == 0)
                    {
                        input_info.location = bytes;
                    }
                    else
                    {
                        input_info.location = bytes - bytes % input_info.bytes
                                              + input_info.bytes;
                    }

                    bytes = input_info.location + input_info.bytes;
                }

                return bytes;
            }

            // calculate the actual size of data
            unsigned get_output_size() const
            {
                assert(!channels.empty());
                auto bits_used = 0.;

                for (auto& elem : channels)
                {
                    auto input_info = elem->get_hid_input_info();
                    bits_used += input_info.bits_used;
                }

                return std::ceil(bits_used / CHAR_BIT);
            }

            // read the IIO device inputs.
            bool read_device_inputs(std::string device_path) {
                DIR *dir = nullptr;
                struct dirent *dir_ent = nullptr;

                auto scan_elements_path = device_path + "/scan_elements";
                // start enumerate the scan elemnts dir.
                dir = opendir(scan_elements_path.c_str());
                if (dir == NULL) {
                    return false;
                }

                // verify file format. should include in_ (input) and _en (enable).
                while ((dir_ent = readdir(dir)) != NULL) {
                    if (dir_ent->d_type != DT_DIR) {
                        std::string file(dir_ent->d_name);
                        std::string prefix = "in_";
                        std::string suffix = "_en";
                        if (file.substr(0,prefix.size()) == prefix &&
                            file.substr(file.size()-suffix.size(),suffix.size()) == suffix) {
                            // initialize input.
                            auto* new_input = new hid_input();
                            if (!new_input->init(device_path, file))
                            {
                                // fail to initialize this input. continue to the next one.
                                continue;
                            }

                            // push to input list.
                            inputs.push_front(new_input);
                        }

                    }
                }
            }

            // configure hid device via fd
            bool write_integer_to_param(const std::string& param,int value) {
                std::ostringstream iio_device_path;
                iio_device_path << "/sys/bus/iio/devices/iio:device" << iio_device << "/" << param;
                auto str = iio_device_path.str();

                std::ofstream iio_device_file(iio_device_path.str());

                if (!iio_device_file.good()) {
                    return false;
                }

                iio_device_file << value;

                iio_device_file.close();

                return true;
            }

            static const unsigned buf_len = 128; // TODO
            int vid;
            int pid;
            int iio_device;
            std::string sensor_name;

            std::list<hid_input*> inputs;
            std::list<hid_input*> channels;
            hid_callback callback;
            std::atomic<bool> capturing;
            std::unique_ptr<std::thread> hid_thread;
        };

        class v4l_hid_device : public hid_device
        {
        public:
            v4l_hid_device(const hid_device_info& info)
            {
                _info.unique_id = "";
                v4l_hid_device::foreach_hid_device([&](const hid_device_info& hid_dev_info, const std::string& iio_device){
                    if (hid_dev_info.unique_id == info.unique_id)
                    {
                        _info = info;
                        iio_devices.push_back(iio_device);
                    }
                });

                if (_info.unique_id == "")
                    throw linux_backend_exception("hid device is no longer connected!");
            }

            ~v4l_hid_device()
            {
                for (auto& elem : _streaming_sensors)
                {
                    elem->stop_capture();
                }
            }

            void open()
            {
                for (auto& iio_device : iio_devices)
                {
                    auto device = std::unique_ptr<hid_backend>(new hid_backend());
                    if (device->init(std::stoul(_info.vid, nullptr, 16),
                                     std::stoul(_info.pid, nullptr, 16),
                                     std::stoul(iio_device, nullptr, 16)))
                    {
                        _hid_sensors.push_back(std::move(device));
                    }
                    else
                    {
                        for (auto& hid_sensor : _hid_sensors)
                        {
                            hid_sensor.reset();
                        }
                        _hid_sensors.clear();
                        throw linux_backend_exception("Hid device is busy!");
                    }
                }
            }

            void close()
            {
                for (auto& hid_sensor : _hid_sensors)
                {
                    hid_sensor.reset();
                }
                _hid_sensors.clear();
            }

            std::vector<hid_sensor> get_sensors()
            {
                std::vector<hid_sensor> iio_sensors;
                for (auto& elem : _hid_sensors)
                {
                    iio_sensors.push_back(hid_sensor{elem->get_iio_device(), elem->get_sensor_name()});
                }
                return iio_sensors;
            }

            void start_capture(const std::vector<int>& sensor_iio, hid_callback callback)
            {
                for (auto& iio : sensor_iio)
                {
                    for (auto& sensor : _hid_sensors)
                    {
                        if (sensor->get_iio_device() == iio)
                        {
                            auto inputs = sensor->get_inputs();
                            for (auto input : inputs)
                            {
                                input->enable(true);
                                _streaming_sensors.push_back(sensor.get());
                            }
                        }
                    }

                    if (_streaming_sensors.empty())
                        LOG_ERROR("iio_sensor " + std::to_string(iio) + " not found!");
                }

                std::vector<hid_backend*> captured_sensors;
                try{
                for (auto& elem : _streaming_sensors)
                {
                    elem->start_capture(callback);
                    captured_sensors.push_back(elem);
                }
                }
                catch(...)
                {
                    for (auto& elem : captured_sensors)
                        elem->stop_capture();

                    _streaming_sensors.clear();
                    throw;
                }
            }

            void stop_capture()
            {
                for (auto& sensor : _hid_sensors)
                {
                    auto inputs = sensor->get_inputs();
                    for (auto input : inputs)
                    {
                        input->enable(false);
                        sensor->stop_capture();
                        break;
                    }
                }

                _streaming_sensors.clear();
            }

            static void foreach_hid_device(std::function<void(const hid_device_info&, const std::string&)> action)
            {
                const std::string root_path = "/sys/bus/iio/devices/iio:device";
<<<<<<< HEAD

                auto num = 0;

=======

                auto num = 0;

>>>>>>> e41ae3ca
                std::stringstream ss;
                ss<<root_path<<num;

                struct stat st;
                while (stat(ss.str().c_str(),&st) == 0 && st.st_mode & S_IFDIR != 0)
                {
                    char device_path[PATH_MAX];

                    realpath(ss.str().c_str(), device_path);
<<<<<<< HEAD

                    std::smatch m;
                    std::string device_path1(device_path);

                    if (std::regex_search(device_path1, m, std::regex("/sys/devices/pci0000:00/.*(\\S{1})-(\\S{1}).*(\\S{4}):(\\S{4}):(\\S{4}).(\\S{4})/(.*)/iio:device")))
                     {
                        hid_device_info hid_dev_info{};
                        // we are safe to get all parameters because regex is valid.
                        auto busnum = std::string(m[1]);
                        auto port_id = std::string(m[2]);
                        hid_dev_info.vid = m[4];
                        hid_dev_info.pid = m[5];

                        std::stringstream ss_vid(hid_dev_info.vid);
                        std::stringstream ss_pid(hid_dev_info.pid);
                        unsigned long long vid, pid;
                        ss_vid >> std::hex >> vid;
                        ss_pid >> std::hex >> pid;

                        hid_dev_info.unique_id = busnum + "-" + port_id;
                        hid_dev_info.id = m[6];
                        hid_dev_info.device_path = device_path;


                        auto iio_device = std::to_string(num);
                        action(hid_dev_info, iio_device);
                     }
                    else
                    {
                        LOG_WARNING("couldn't parse iio device path: " << device_path);
                    }

                    ss.str("");
                    ss.clear(); // Clear state flags.

                    num++;
=======
                    std::string device_path_str(device_path);
                    device_path_str+="/";
                    std::string busnum, devnum, devpath, vid, pid, dev_id;
                    auto good = false;
                    for(auto i=0; i < MAX_DEV_PARENT_DIR; ++i)
                    {
                        if(std::ifstream(device_path_str + "busnum") >> busnum)
                        {
                            if(std::ifstream(device_path_str + "devnum") >> devnum)
                            {
                                if(std::ifstream(device_path_str + "devpath") >> devpath)
                                {
                                    if(std::ifstream(device_path_str + "idVendor") >> vid)
                                    {
                                        if(std::ifstream(device_path_str + "idProduct") >> pid)
                                        {
                                            if(std::ifstream(device_path_str + "dev") >> dev_id)
                                            {
                                                good = true;
                                                break;
                                            }
                                        }
                                    }
                                }
                            }
                        }
                        device_path_str += "../";
                    }
                    if(!good)
                    {
                        LOG_WARNING("Failed to read busnum/devnum. Device Path: " << device_path_str);
                        ss.str("");
                        ss.clear(); // Clear state flags.

                        ++num;
                        ss<<root_path<<num;
                        continue;
                    }



                    hid_device_info hid_dev_info{};
                    hid_dev_info.vid = vid;
                    hid_dev_info.pid = pid;
                    hid_dev_info.unique_id = busnum + "-" + devpath + "-" + devnum;
                    hid_dev_info.id = dev_id;
                    hid_dev_info.device_path = device_path;

                    auto iio_device = std::to_string(num);
                    action(hid_dev_info, iio_device);

                    ss.str("");
                    ss.clear(); // Clear state flags.

                    ++num;
>>>>>>> e41ae3ca
                    ss<<root_path<<num;
                }

            }

        private:
            hid_device_info _info;
            std::vector<std::string> iio_devices;
            std::vector<std::unique_ptr<hid_backend>> _hid_sensors;
            std::vector<hid_backend*> _streaming_sensors;
        };

        class v4l_usb_device : public usb_device
        {
        public:
            v4l_usb_device(const usb_device_info& info)
            {
                int status = libusb_init(&_usb_context);
                if(status < 0)
                    throw linux_backend_exception(to_string() << "libusb_init(...) returned " << libusb_error_name(status));

                std::vector<usb_device_info> results;
                v4l_usb_device::foreach_usb_device(_usb_context,
                [&results, info, this](const usb_device_info& i, libusb_device* dev)
                {
                    if (i.unique_id == info.unique_id)
                    {
                        _usb_device = dev;
                        libusb_ref_device(dev);
                    }
                });

                _mi = info.mi;
            }

            ~v4l_usb_device()
            {
                if(_usb_device) libusb_unref_device(_usb_device);
                libusb_exit(_usb_context);
            }

            static void foreach_usb_device(libusb_context* usb_context, std::function<void(
                                                                const usb_device_info&,
                                                                libusb_device*)> action)
            {
                // Obtain libusb_device_handle for each device
                libusb_device ** list = nullptr;
                int status = libusb_get_device_list(usb_context, &list);
                if(status < 0)
                    throw linux_backend_exception(to_string() << "libusb_get_device_list(...) returned " << libusb_error_name(status));

                for(int i=0; list[i]; ++i)
                {
                    libusb_device * usb_device = list[i];

                    auto parent_device = libusb_get_parent(usb_device);
                    if (parent_device)
                    {
                        usb_device_info info{};
                        std::stringstream ss;
                        info.unique_id = get_usb_port_id(usb_device);
                        action(info, usb_device);
                    }
                }
                libusb_free_device_list(list, 1);
            }

            std::vector<uint8_t> send_receive(
                const std::vector<uint8_t>& data,
                int timeout_ms = 5000,
                bool require_response = true) override
            {
                libusb_device_handle* usb_handle = nullptr;
                int status = libusb_open(_usb_device, &usb_handle);
                if(status < 0)
                    throw linux_backend_exception(to_string() << "libusb_open(...) returned " << libusb_error_name(status));
                status = libusb_claim_interface(usb_handle, _mi);
                if(status < 0)
                    throw linux_backend_exception(to_string() << "libusb_claim_interface(...) returned " << libusb_error_name(status));

                int actual_length;
                status = libusb_bulk_transfer(usb_handle, 1, const_cast<uint8_t*>(data.data()), data.size(), &actual_length, timeout_ms);
                if(status < 0)
                    throw linux_backend_exception(to_string() << "libusb_bulk_transfer(...) returned " << libusb_error_name(status));

                std::vector<uint8_t> result;


                if (require_response)
                {
                    result.resize(1024);
                    status = libusb_bulk_transfer(usb_handle, 0x81, const_cast<uint8_t*>(result.data()), result.size(), &actual_length, timeout_ms);
                    if(status < 0)
                        throw linux_backend_exception(to_string() << "libusb_bulk_transfer(...) returned " << libusb_error_name(status));

                    result.resize(actual_length);
                }

                libusb_close(usb_handle);

                return result;
            }

        private:
            libusb_context* _usb_context;
            libusb_device* _usb_device;
            int _mi;
        };

        class v4l_uvc_device : public uvc_device
        {
        public:
            static void foreach_uvc_device(
                    std::function<void(const uvc_device_info&,
                                       const std::string&)> action)
            {
                // Check if the uvcvideo kernel module is loaded
                std::ifstream modules("/proc/modules");
                std::string modulesline;
                std::regex regex("uvcvideo.* - Live.*");
                std::smatch match;
                auto module_found = false;


                while(std::getline(modules, modulesline) && !module_found)
                {
                    module_found = std::regex_match(modulesline, match, regex);
                }

                if(!module_found)
                {
                    throw linux_backend_exception("uvcvideo kernel module is not loaded");
                }

                // Enumerate all subdevices present on the system
                DIR * dir = opendir("/sys/class/video4linux");
                if(!dir)
                    throw linux_backend_exception("Cannot access /sys/class/video4linux");

                while (dirent * entry = readdir(dir))
                {
                    std::string name = entry->d_name;
                    if(name == "." || name == "..") continue;

                    // Resolve a pathname to ignore virtual video devices
                    std::string path = "/sys/class/video4linux/" + name;
                    char buff[PATH_MAX] = {0};
                    if (realpath(path.c_str(), buff) != NULL)
                    {
                        auto real_path = std::string(buff);
                        if (real_path.find("virtual") != std::string::npos)
                            continue;
                    }

                    try
                    {
                        int vid, pid, mi;
                        std::string busnum, devnum, devpath;

                        auto dev_name = "/dev/" + name;

                        struct stat st = {};
                        if(stat(dev_name.c_str(), &st) < 0)
                        {
                            throw linux_backend_exception(to_string() << "Cannot identify '" << dev_name);
                        }
                        if(!S_ISCHR(st.st_mode))
                            throw linux_backend_exception(dev_name + " is no device");

                        // Search directory and up to three parent directories to find busnum/devnum
                        std::ostringstream ss; ss << "/sys/dev/char/" << major(st.st_rdev) << ":" << minor(st.st_rdev) << "/device/";
                        auto path = ss.str();
                        auto good = false;
                        for(auto i=0; i < MAX_DEV_PARENT_DIR; ++i)
                        {
                            if(std::ifstream(path + "busnum") >> busnum)
                            {
                                if(std::ifstream(path + "devnum") >> devnum)
                                {
                                    if(std::ifstream(path + "devpath") >> devpath)
                                    {
                                        good = true;
                                        break;
                                    }
                                }
                            }
                            path += "../";
                        }
                        if(!good)
                        {
                            LOG_WARNING("Failed to read busnum/devnum. Device Path: " << path);
                            continue;
                        }

                        std::string modalias;
                        if(!(std::ifstream("/sys/class/video4linux/" + name + "/device/modalias") >> modalias))
                            throw linux_backend_exception("Failed to read modalias");
                        if(modalias.size() < 14 || modalias.substr(0,5) != "usb:v" || modalias[9] != 'p')
                            throw linux_backend_exception("Not a usb format modalias");
                        if(!(std::istringstream(modalias.substr(5,4)) >> std::hex >> vid))
                            throw linux_backend_exception("Failed to read vendor ID");
                        if(!(std::istringstream(modalias.substr(10,4)) >> std::hex >> pid))
                            throw linux_backend_exception("Failed to read product ID");
                        if(!(std::ifstream("/sys/class/video4linux/" + name + "/device/bInterfaceNumber") >> std::hex >> mi))
                            throw linux_backend_exception("Failed to read interface number");

                        uvc_device_info info{};
                        info.pid = pid;
                        info.vid = vid;
                        info.mi = mi;
                        info.id = dev_name;
                        info.device_path = std::string(buff);
                        info.unique_id = busnum + "-" + devpath + "-" + devnum;
                        action(info, dev_name);
                    }
                    catch(const std::exception & e)
                    {
                        LOG_INFO("Not a USB video device: " << e.what());
                    }
                }
                closedir(dir);
            }

            static uint32_t get_cid(rs_option option)
            {
                switch(option)
                {
                case RS_OPTION_BACKLIGHT_COMPENSATION: return V4L2_CID_BACKLIGHT_COMPENSATION;
                case RS_OPTION_BRIGHTNESS: return V4L2_CID_BRIGHTNESS;
                case RS_OPTION_CONTRAST: return V4L2_CID_CONTRAST;
                case RS_OPTION_EXPOSURE: return V4L2_CID_EXPOSURE_ABSOLUTE; // Is this actually valid? I'm getting a lot of VIDIOC error 22s...
                case RS_OPTION_GAIN: return V4L2_CID_GAIN;
                case RS_OPTION_GAMMA: return V4L2_CID_GAMMA;
                case RS_OPTION_HUE: return V4L2_CID_HUE;
                case RS_OPTION_SATURATION: return V4L2_CID_SATURATION;
                case RS_OPTION_SHARPNESS: return V4L2_CID_SHARPNESS;
                case RS_OPTION_WHITE_BALANCE: return V4L2_CID_WHITE_BALANCE_TEMPERATURE;
                case RS_OPTION_ENABLE_AUTO_EXPOSURE: return V4L2_CID_EXPOSURE_AUTO; // Automatic gain/exposure control
                case RS_OPTION_ENABLE_AUTO_WHITE_BALANCE: return V4L2_CID_AUTO_WHITE_BALANCE;
                default: throw linux_backend_exception(to_string() << "no v4l2 cid for option " << option);
                }
            }

            v4l_uvc_device(const uvc_device_info& info)
                : _name(""), _info(),
                  _is_capturing(false),
                  _is_alive(true),
                  _thread(nullptr)
            {
                foreach_uvc_device([&info, this](const uvc_device_info& i, const std::string& name)
                {
                    if (i == info)
                    {
                        _name = name;
                        _info = i;
                        _device_path = i.device_path;
                    }
                });
                if (_name == "")
                    throw linux_backend_exception("device is no longer connected!");

                _named_mtx = std::unique_ptr<named_mutex>(new named_mutex(_name, 5000));
            }

            void capture_loop()
            {
                try
                {
                    while(_is_capturing)
                    {
                        poll();
                        std::this_thread::sleep_for(std::chrono::milliseconds(10));
                    }
                }
                catch (const std::exception& ex)
                {
                    LOG_ERROR(ex.what());
                }
            }

            ~v4l_uvc_device()
            {
                _is_capturing = false;
                if (_thread) _thread->join();
            }

            void probe_and_commit(stream_profile profile, frame_callback callback) override
            {
                if(!_is_capturing && !_callback)
                {
                    v4l2_format fmt = {};
                    fmt.type = V4L2_BUF_TYPE_VIDEO_CAPTURE;
                    fmt.fmt.pix.width       = profile.width;
                    fmt.fmt.pix.height      = profile.height;
                    fmt.fmt.pix.pixelformat = (const big_endian<int> &)profile.format;
                    fmt.fmt.pix.field       = V4L2_FIELD_NONE;
                    if(xioctl(_fd, VIDIOC_S_FMT, &fmt) < 0)
                    {
                        throw linux_backend_exception("xioctl(VIDIOC_S_FMT) failed");
                    }

                    LOG_INFO("Trying to configure fourcc " << fourcc_to_string(fmt.fmt.pix.pixelformat));

                    v4l2_streamparm parm = {};
                    parm.type = V4L2_BUF_TYPE_VIDEO_CAPTURE;
                    if(xioctl(_fd, VIDIOC_G_PARM, &parm) < 0)
                        throw linux_backend_exception("xioctl(VIDIOC_G_PARM) failed");

                    parm.parm.capture.timeperframe.numerator = 1;
                    parm.parm.capture.timeperframe.denominator = profile.fps;
                    if(xioctl(_fd, VIDIOC_S_PARM, &parm) < 0)
                        throw linux_backend_exception("xioctl(VIDIOC_S_PARM) failed");

                    // Init memory mapped IO
                    v4l2_requestbuffers req = {};
                    req.count = 4;
                    req.type = V4L2_BUF_TYPE_VIDEO_CAPTURE;
                    req.memory = V4L2_MEMORY_MMAP;
                    if(xioctl(_fd, VIDIOC_REQBUFS, &req) < 0)
                    {
                        if(errno == EINVAL)
                            throw linux_backend_exception(_name + " does not support memory mapping");
                        else
                            throw linux_backend_exception("xioctl(VIDIOC_REQBUFS) failed");
                    }
                    if(req.count < 2)
                    {
                        throw linux_backend_exception(to_string() << "Insufficient buffer memory on " << _name);
                    }

                    _buffers.resize(req.count);
                    for(size_t i = 0; i < _buffers.size(); ++i)
                    {
                        v4l2_buffer buf = {};
                        buf.type = V4L2_BUF_TYPE_VIDEO_CAPTURE;
                        buf.memory = V4L2_MEMORY_MMAP;
                        buf.index = i;
                        if(xioctl(_fd, VIDIOC_QUERYBUF, &buf) < 0)
                            throw linux_backend_exception("xioctl(VIDIOC_QUERYBUF) failed");

                        _buffers[i].length = buf.length;
                        _buffers[i].start = mmap(NULL, buf.length, PROT_READ | PROT_WRITE, MAP_SHARED, _fd, buf.m.offset);
                        if(_buffers[i].start == MAP_FAILED)
                            throw linux_backend_exception("mmap");
                    }
                    _profile = profile;
                    _callback = callback;
                }
                else
                {
                    throw wrong_api_call_sequence_exception("Device already streaming!");
                }
            }

            void play() override
            {
                if(!_is_capturing)
                {
                    // Start capturing
                    for(size_t i = 0; i < _buffers.size(); ++i)
                    {
                        v4l2_buffer buf = {};
                        buf.type = V4L2_BUF_TYPE_VIDEO_CAPTURE;
                        buf.memory = V4L2_MEMORY_MMAP;
                        buf.index = i;
                        if(xioctl(_fd, VIDIOC_QBUF, &buf) < 0)
                            throw linux_backend_exception("xioctl(VIDIOC_QBUF) failed");
                    }

                    v4l2_buf_type type = V4L2_BUF_TYPE_VIDEO_CAPTURE;
                    for(int i=0; i<10; ++i)
                    {
                        if (xioctl(_fd, VIDIOC_STREAMON, &type) < 0)
                        {
                            std::this_thread::sleep_for(std::chrono::milliseconds(100));
                        }
                        else break;
                    }
                    if(xioctl(_fd, VIDIOC_STREAMON, &type) < 0)
                        throw linux_backend_exception("xioctl(VIDIOC_STREAMON) failed");

                    _is_capturing = true;
                    _thread = std::unique_ptr<std::thread>(new std::thread([this](){ capture_loop(); }));
                }
            }

            void stop(stream_profile) override
            {
                if(_is_capturing)
                {
                    _is_capturing = false;
                    _thread->join();
                    _thread.reset();

                    // Stop streamining
                    v4l2_buf_type type = V4L2_BUF_TYPE_VIDEO_CAPTURE;
                    if(xioctl(_fd, VIDIOC_STREAMOFF, &type) < 0)
                        throw linux_backend_exception("xioctl(VIDIOC_STREAMOFF) failed");
                }

                if (_callback)
                {

                    for(size_t i = 0; i < _buffers.size(); i++)
                    {
                        if(munmap(_buffers[i].start, _buffers[i].length) < 0)
                            throw linux_backend_exception("munmap failed");
                    }

                    // Close memory mapped IO
                    struct v4l2_requestbuffers req = {};
                    req.count = 0;
                    req.type = V4L2_BUF_TYPE_VIDEO_CAPTURE;
                    req.memory = V4L2_MEMORY_MMAP;
                    if(xioctl(_fd, VIDIOC_REQBUFS, &req) < 0)
                    {
                        if(errno == EINVAL)
                            LOG_ERROR(_name + " does not support memory mapping");
                        else
                            throw linux_backend_exception("xioctl(VIDIOC_REQBUFS) failed");
                    }

                    _callback = nullptr;
                }
            }

            std::string fourcc_to_string(uint32_t id) const
            {
                uint32_t device_fourcc = id;
                char fourcc_buff[sizeof(device_fourcc)+1];
                memcpy(fourcc_buff, &device_fourcc, sizeof(device_fourcc));
                fourcc_buff[sizeof(device_fourcc)] = 0;
                return fourcc_buff;
            }

            void poll()
            {
                int max_fd = _fd;
                fd_set fds{};
                FD_ZERO(&fds);
                FD_SET(_fd, &fds);

                struct timeval tv = {5,0};
                auto val = select(max_fd+1, &fds, NULL, NULL, &tv);
                if(val < 0)
                {
                    if (errno == EINTR)
                        return;

                    throw linux_backend_exception("select failed");
                }
                else if(val > 0)
                {
                    if(FD_ISSET(_fd, &fds))
                    {
                        FD_ZERO(&fds);
                        FD_SET(_fd, &fds);
                        v4l2_buffer buf = {};
                        buf.type = V4L2_BUF_TYPE_VIDEO_CAPTURE;
                        buf.memory = V4L2_MEMORY_MMAP;
                        if(xioctl(_fd, VIDIOC_DQBUF, &buf) < 0)
                        {
                            if(errno == EAGAIN)
                                return;

                            throw linux_backend_exception("xioctl(VIDIOC_DQBUF) failed");
                        }

                        frame_object fo { (int)_buffers[buf.index].length,
                                        _buffers[buf.index].start };

                        _callback(_profile, fo);

                        if(xioctl(_fd, VIDIOC_QBUF, &buf) < 0)
                            throw linux_backend_exception("xioctl(VIDIOC_QBUF) failed");
                    }
                    else
                    {
                        throw linux_backend_exception("FD_ISSET returned false");
                    }
                }
                else
                {
                    LOG_WARNING("Frames didn't arrived within 5 seconds");
                }

            }

            void set_power_state(power_state state) override
            {
                if (state == D0 && _state == D3)
                {
                    _fd = open(_name.c_str(), O_RDWR | O_NONBLOCK, 0);
                    if(_fd < 0)
                        throw linux_backend_exception(to_string() << "Cannot open '" << _name);

                    v4l2_capability cap = {};
                    if(xioctl(_fd, VIDIOC_QUERYCAP, &cap) < 0)
                    {
                        if(errno == EINVAL)
                            throw linux_backend_exception(_name + " is no V4L2 device");
                        else
                            throw linux_backend_exception("xioctl(VIDIOC_QUERYCAP) failed");
                    }
                    if(!(cap.capabilities & V4L2_CAP_VIDEO_CAPTURE))
                        throw linux_backend_exception(_name + " is no video capture device");

                    if(!(cap.capabilities & V4L2_CAP_STREAMING))
                        throw linux_backend_exception(_name + " does not support streaming I/O");

                    // Select video input, video standard and tune here.
                    v4l2_cropcap cropcap = {};
                    cropcap.type = V4L2_BUF_TYPE_VIDEO_CAPTURE;
                    if(xioctl(_fd, VIDIOC_CROPCAP, &cropcap) == 0)
                    {
                        v4l2_crop crop = {};
                        crop.type = V4L2_BUF_TYPE_VIDEO_CAPTURE;
                        crop.c = cropcap.defrect; // reset to default
                        if(xioctl(_fd, VIDIOC_S_CROP, &crop) < 0)
                        {
                            switch (errno)
                            {
                            case EINVAL: break; // Cropping not supported
                            default: break; // Errors ignored
                            }
                        }
                    } else {} // Errors ignored
                }
                if (state == D3 && _state == D0)
                {
                    stop(_profile);
                    if(close(_fd) < 0)
                        throw linux_backend_exception("close(...) failed");

                    _fd = 0;
                }
                _state = state;
            }
            power_state get_power_state() const override { return _state; }

            void init_xu(const extension_unit& xu) override {}
            void set_xu(const extension_unit& xu, uint8_t control, const uint8_t* data, int size) override
            {
                uvc_xu_control_query q = {static_cast<uint8_t>(xu.unit), control, UVC_SET_CUR,
                                          static_cast<uint16_t>(size), const_cast<uint8_t *>(data)};
                if(xioctl(_fd, UVCIOC_CTRL_QUERY, &q) < 0)
                    throw linux_backend_exception("set_xu(...). xioctl(UVCIOC_CTRL_QUERY) failed");
            }
            void get_xu(const extension_unit& xu, uint8_t control, uint8_t* data, int size) const override
            {
                uvc_xu_control_query q = {static_cast<uint8_t>(xu.unit), control, UVC_GET_CUR,
                                          static_cast<uint16_t>(size), const_cast<uint8_t *>(data)};
                if(xioctl(_fd, UVCIOC_CTRL_QUERY, &q) < 0)
                    throw linux_backend_exception("get_xu(...). xioctl(UVCIOC_CTRL_QUERY) failed");
            }
            control_range get_xu_range(const extension_unit& xu, uint8_t control, int len) const override
            {
                control_range result{};
                __u16 size = 0;
                __u32 value = 0; // all of the real sense extended controls are up to 4 bytes
                                // checking return value for UVC_GET_LEN and allocating
                                // appropriately might be better
                __u8 * data = (__u8 *)&value;
                struct uvc_xu_control_query xquery = {};
                memset(&xquery, 0, sizeof(xquery));
                xquery.query = UVC_GET_LEN;
                xquery.size = 2; // size seems to always be 2 for the LEN query, but
                                 //doesn't seem to be documented. Use result for size
                                 //in all future queries of the same control number
                xquery.selector = control;
                xquery.unit = xu.unit;
                xquery.data = (__u8 *)&size;

                if(-1 == ioctl(_fd,UVCIOC_CTRL_QUERY,&xquery)){
                    throw linux_backend_exception("xioctl(UVC_GET_LEN) failed");
                }

                assert(size<=4);

                xquery.query = UVC_GET_MIN;
                xquery.size = size;
                xquery.selector = control;
                xquery.unit = xu.unit;
                xquery.data = data;
                if(-1 == ioctl(_fd,UVCIOC_CTRL_QUERY,&xquery)){
                    throw linux_backend_exception("xioctl(UVC_GET_MIN) failed");
                }
                result.min = value;

                xquery.query = UVC_GET_MAX;
                xquery.size = size;
                xquery.selector = control;
                xquery.unit = xu.unit;
                xquery.data = data;
                if(-1 == ioctl(_fd,UVCIOC_CTRL_QUERY,&xquery)){
                    throw linux_backend_exception("xioctl(UVC_GET_MAX) failed");
                }
                result.max = value;

                xquery.query = UVC_GET_DEF;
                xquery.size = size;
                xquery.selector = control;
                xquery.unit = xu.unit;
                xquery.data = data;
                if(-1 == ioctl(_fd,UVCIOC_CTRL_QUERY,&xquery)){
                    throw linux_backend_exception("xioctl(UVC_GET_DEF) failed");
                }
                result.def = value;

                xquery.query = UVC_GET_RES;
                xquery.size = size;
                xquery.selector = control;
                xquery.unit = xu.unit;
                xquery.data = data;
                if(-1 == ioctl(_fd,UVCIOC_CTRL_QUERY,&xquery)){
                    throw linux_backend_exception("xioctl(UVC_GET_CUR) failed");
                }
                result.step = value;

                return result;
            }

            int get_pu(rs_option opt) const override
            {
                struct v4l2_control control = {get_cid(opt), 0};
                if (xioctl(_fd, VIDIOC_G_CTRL, &control) < 0)
                    throw linux_backend_exception("xioctl(VIDIOC_G_CTRL) failed");

                if (RS_OPTION_ENABLE_AUTO_EXPOSURE==opt)  { control.value = (V4L2_EXPOSURE_MANUAL==control.value) ? 0 : 1; }
                return control.value;
            }

            void set_pu(rs_option opt, int value) override
            {
                struct v4l2_control control = {get_cid(opt), value};
                if (RS_OPTION_ENABLE_AUTO_EXPOSURE==opt) { control.value = value ? V4L2_EXPOSURE_APERTURE_PRIORITY : V4L2_EXPOSURE_MANUAL; }
                if (xioctl(_fd, VIDIOC_S_CTRL, &control) < 0)
                    throw linux_backend_exception("xioctl(VIDIOC_S_CTRL) failed");
            }

            control_range get_pu_range(rs_option option) const override
            {
                control_range range{};

                // Auto controls range is trimed to {0,1} range
                if(option >= RS_OPTION_ENABLE_AUTO_EXPOSURE && option <= RS_OPTION_ENABLE_AUTO_WHITE_BALANCE)
                {
                    range.min  = 0;
                    range.max  = 1;
                    range.step = 1;
                    range.def  = 1;
                    return range;
                }

                struct v4l2_queryctrl query = {};
                query.id = get_cid(option);
                if (xioctl(_fd, VIDIOC_QUERYCTRL, &query) < 0)
                {
                    // Some controls (exposure, auto exposure, auto hue) do not seem to work on V4L2
                    // Instead of throwing an error, return an empty range. This will cause this control to be omitted on our UI sample.
                    // TODO: Figure out what can be done about these options and make this work
                    query.minimum = query.maximum = 0;
                }

                range.min  = query.minimum;
                range.max  = query.maximum;
                range.step = query.step;
                range.def  = query.default_value;

                return range;
            }

            std::vector<stream_profile> get_profiles() const override
            {

                std::vector<stream_profile> results;

                // Retrieve the caps one by one, first get pixel format, then sizes, then
                // frame rates. See http://linuxtv.org/downloads/v4l-dvb-apis for reference.
                v4l2_fmtdesc pixel_format = {};
                pixel_format.type = V4L2_BUF_TYPE_VIDEO_CAPTURE;
                while (ioctl(_fd, VIDIOC_ENUM_FMT, &pixel_format) == 0)
                {
                    v4l2_frmsizeenum frame_size = {};
                    frame_size.pixel_format = pixel_format.pixelformat;

                    uint32_t fourcc = (const big_endian<int> &)pixel_format.pixelformat;

                    if (pixel_format.pixelformat == 0)
                    {
                        // Microsoft Depth GUIDs for R400 series are not yet recognized
                        // by the Linux kernel, but they do not require a patch, since there
                        // are "backup" Z16 and Y8 formats in place
                        std::vector<std::string> known_problematic_formats = {
                            "00000050-0000-0010-8000-00aa003",
                            "00000032-0000-0010-8000-00aa003",
                        };

                        if (std::find(known_problematic_formats.begin(),
                                      known_problematic_formats.end(),
                                      (const char*)pixel_format.description) ==
                            known_problematic_formats.end())
                        {
                            const std::string s(to_string() << "!" << pixel_format.description);
                            std::regex rgx("!([0-9a-f]+)-.*");
                            std::smatch match;

                            if (std::regex_search(s.begin(), s.end(), match, rgx))
                            {
                                std::stringstream ss;
                                ss <<  match[1];
                                int id;
                                ss >> std::hex >> id;
                                fourcc = (const big_endian<int> &)id;

                                auto format_str = fourcc_to_string(id);
                                LOG_WARNING("Pixel format " << pixel_format.description << " likely requires patch for fourcc code " << format_str << "!");
                            }
                        }
                    }
                    else
                    {
                        LOG_DEBUG("Recognized pixel-format " << pixel_format.description);
                    }

                    while (ioctl(_fd, VIDIOC_ENUM_FRAMESIZES, &frame_size) == 0)
                    {
                        v4l2_frmivalenum frame_interval = {};
                        frame_interval.pixel_format = pixel_format.pixelformat;
                        frame_interval.width = frame_size.discrete.width;
                        frame_interval.height = frame_size.discrete.height;
                        while (ioctl(_fd, VIDIOC_ENUM_FRAMEINTERVALS, &frame_interval) == 0)
                        {
                            if (frame_interval.type == V4L2_FRMIVAL_TYPE_DISCRETE)
                            {
                                if (frame_interval.discrete.numerator != 0)
                                {
                                    auto fps =
                                        static_cast<float>(frame_interval.discrete.denominator) /
                                        static_cast<float>(frame_interval.discrete.numerator);

                                    stream_profile p{};
                                    p.format = fourcc;
                                    p.width = frame_size.discrete.width;
                                    p.height = frame_size.discrete.height;
                                    p.fps = fps;
                                    if (fourcc != 0) results.push_back(p);
                                }
                            }

                            ++frame_interval.index;
                        }

                         ++frame_size.index;
                    }

                    ++pixel_format.index;
                }
                return results;
            }

            void lock() const override
            {
                _named_mtx->lock();
            }
            void unlock() const override
            {
                _named_mtx->unlock();
            }

            std::string get_device_location() const override { return _device_path; }

        private:
            power_state _state = D3;
            std::string _name;
            std::string _device_path;
            uvc_device_info _info;
            int _fd;
            std::vector<buffer> _buffers;
            stream_profile _profile;
            frame_callback _callback;
            std::atomic<bool> _is_capturing;
            std::atomic<bool> _is_alive;
            std::unique_ptr<std::thread> _thread;
            std::unique_ptr<named_mutex> _named_mtx;
        };

        class v4l_backend : public backend
        {
        public:
            std::shared_ptr<uvc_device> create_uvc_device(uvc_device_info info) const override
            {
                return std::make_shared<uvc::retry_controls_work_around>(
                        std::make_shared<v4l_uvc_device>(info));
            }
            std::vector<uvc_device_info> query_uvc_devices() const override
            {
                std::vector<uvc_device_info> results;
                v4l_uvc_device::foreach_uvc_device(
                [&results](const uvc_device_info& i, const std::string&)
                {
                    results.push_back(i);
                });
                return results;
            }

            std::shared_ptr<usb_device> create_usb_device(usb_device_info info) const override
            {
                return std::make_shared<v4l_usb_device>(info);
            }
            std::vector<usb_device_info> query_usb_devices() const override
            {
                libusb_context * usb_context = nullptr;
                int status = libusb_init(&usb_context);
                if(status < 0)
                    throw linux_backend_exception(to_string() << "libusb_init(...) returned " << libusb_error_name(status));

                std::vector<usb_device_info> results;
                v4l_usb_device::foreach_usb_device(usb_context,
                [&results](const usb_device_info& i, libusb_device* dev)
                {
                    results.push_back(i);
                });
                libusb_exit(usb_context);

                return results;
            }

            std::shared_ptr<hid_device> create_hid_device(hid_device_info info) const override
            {
                return std::make_shared<v4l_hid_device>(info);
            }

            std::vector<hid_device_info> query_hid_devices() const override
            {
                std::map<std::string, hid_device_info> hid_device_info_map;
                v4l_hid_device::foreach_hid_device([&](const hid_device_info& hid_dev_info, const std::string&){
                    hid_device_info_map.insert(std::make_pair(hid_dev_info.unique_id, hid_dev_info));
                });

                std::vector<hid_device_info> results;
                for (auto&& elem : hid_device_info_map)
                {
                    results.push_back(elem.second);
                }

                return results;
            }
        };

        std::shared_ptr<backend> create_backend()
        {
            return std::make_shared<v4l_backend>();
        }

    }
}

#endif<|MERGE_RESOLUTION|>--- conflicted
+++ resolved
@@ -698,15 +698,9 @@
             static void foreach_hid_device(std::function<void(const hid_device_info&, const std::string&)> action)
             {
                 const std::string root_path = "/sys/bus/iio/devices/iio:device";
-<<<<<<< HEAD
 
                 auto num = 0;
 
-=======
-
-                auto num = 0;
-
->>>>>>> e41ae3ca
                 std::stringstream ss;
                 ss<<root_path<<num;
 
@@ -716,44 +710,6 @@
                     char device_path[PATH_MAX];
 
                     realpath(ss.str().c_str(), device_path);
-<<<<<<< HEAD
-
-                    std::smatch m;
-                    std::string device_path1(device_path);
-
-                    if (std::regex_search(device_path1, m, std::regex("/sys/devices/pci0000:00/.*(\\S{1})-(\\S{1}).*(\\S{4}):(\\S{4}):(\\S{4}).(\\S{4})/(.*)/iio:device")))
-                     {
-                        hid_device_info hid_dev_info{};
-                        // we are safe to get all parameters because regex is valid.
-                        auto busnum = std::string(m[1]);
-                        auto port_id = std::string(m[2]);
-                        hid_dev_info.vid = m[4];
-                        hid_dev_info.pid = m[5];
-
-                        std::stringstream ss_vid(hid_dev_info.vid);
-                        std::stringstream ss_pid(hid_dev_info.pid);
-                        unsigned long long vid, pid;
-                        ss_vid >> std::hex >> vid;
-                        ss_pid >> std::hex >> pid;
-
-                        hid_dev_info.unique_id = busnum + "-" + port_id;
-                        hid_dev_info.id = m[6];
-                        hid_dev_info.device_path = device_path;
-
-
-                        auto iio_device = std::to_string(num);
-                        action(hid_dev_info, iio_device);
-                     }
-                    else
-                    {
-                        LOG_WARNING("couldn't parse iio device path: " << device_path);
-                    }
-
-                    ss.str("");
-                    ss.clear(); // Clear state flags.
-
-                    num++;
-=======
                     std::string device_path_str(device_path);
                     device_path_str+="/";
                     std::string busnum, devnum, devpath, vid, pid, dev_id;
@@ -809,7 +765,6 @@
                     ss.clear(); // Clear state flags.
 
                     ++num;
->>>>>>> e41ae3ca
                     ss<<root_path<<num;
                 }
 
