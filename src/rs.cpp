// License: Apache 2.0. See LICENSE file in root directory.
// Copyright(c) 2015 Intel Corporation. All Rights Reserved.

#include <functional>   // For function
#include <climits>

#include "context.h"
#include "device.h"
#include "archive.h"
#include "concurrency.h"
#include "algo.h"
#include "types.h"
#include "sync.h"
#include "core/debug.h"
#include "core/motion.h"
#include "core/extension.h"
#include "record_device.h"

////////////////////////
// API implementation //
////////////////////////

struct rs2_error
{
    std::string message;
    const char * function;
    std::string args;
    rs2_exception_type exception_type;
};

struct rs2_raw_data_buffer
{
    std::vector<uint8_t> buffer;
};

struct rs2_stream_profile_list
{
    std::vector<rsimpl2::stream_profile> list;
};

struct rs2_device
{
    std::shared_ptr<rsimpl2::context> ctx;
    std::shared_ptr<rsimpl2::device_info> info;
    std::shared_ptr<rsimpl2::device_interface> device;
};

struct rs2_sensor
{
    std::shared_ptr<rsimpl2::device_interface> device;
    rsimpl2::sensor_interface* sensor;
    size_t index;
};


struct rs2_context
{
    std::shared_ptr<rsimpl2::context> ctx;
};

struct rs2_device_serializer
{
    std::shared_ptr<rsimpl2::device_serializer> device_serializer;
};

struct rs2_record_device
{
    std::shared_ptr<rsimpl2::record_device> record_device;
};

struct rs2_notification
{
    rs2_notification(const rsimpl2::notification* notification)
        :_notification(notification) {}

    const rsimpl2::notification* _notification;
};

struct rs2_syncer
{
    std::shared_ptr<rsimpl2::sync_interface> syncer;
};

struct frame_holder
{
    rs2_frame* frame;

    ~frame_holder()
    {
        if (frame) rs2_release_frame(frame);
    }

    frame_holder(const frame_holder&) = delete;
    frame_holder(frame_holder&& other)
        : frame(other.frame)
    {
        other.frame = nullptr;
    }

    frame_holder() : frame(nullptr) {}

    frame_holder& operator=(const frame_holder&) = delete;
    frame_holder& operator=(frame_holder&& other)
    {
        frame = other.frame;
        other.frame = nullptr;
        return *this;
    }
};

struct rs2_frame_queue
{
    explicit rs2_frame_queue(int cap)
        : queue(cap)
    {
    }

    single_consumer_queue<rsimpl2::frame_holder> queue;
};


// This facility allows for translation of exceptions to rs2_error structs at the API boundary
namespace rsimpl2
{
    template<class T> void stream_args(std::ostream & out, const char * names, const T & last) { out << names << ':' << last; }
    template<class T, class... U> void stream_args(std::ostream & out, const char * names, const T & first, const U &... rest)
    {
        while (*names && *names != ',') out << *names++;
        out << ':' << first << ", ";
        while (*names && (*names == ',' || isspace(*names))) ++names;
        stream_args(out, names, rest...);
    }

    static void translate_exception(const char * name, std::string args, rs2_error ** error)
    {
        try { throw; }
        catch (const librealsense_exception& e) { if (error) *error = new rs2_error{ e.what(), name, move(args), e.get_exception_type() }; }
        catch (const std::exception& e) { if (error) *error = new rs2_error{ e.what(), name, move(args) }; }
        catch (...) { if (error) *error = new rs2_error{ "unknown error", name, move(args) }; }
    }


    void notifications_proccessor::raise_notification(const notification n)
    {
        _dispatcher.invoke([this, n](dispatcher::cancellable_timer ct)
                           {
                               std::lock_guard<std::mutex> lock(_callback_mutex);
                               rs2_notification noti(&n);
                               if (_callback)_callback->on_notification(&noti);
                               else
                               {
#ifdef DEBUG

#endif // !DEBUG

                               }
                           });
    }

}

#define NOEXCEPT_RETURN(R, ...) catch(...) { std::ostringstream ss; rsimpl2::stream_args(ss, #__VA_ARGS__, __VA_ARGS__); rs2_error* e; rsimpl2::translate_exception(__FUNCTION__, ss.str(), &e); LOG_WARNING(rs2_get_error_message(e)); rs2_free_error(e); return R; }
#define HANDLE_EXCEPTIONS_AND_RETURN(R, ...) catch(...) { std::ostringstream ss; rsimpl2::stream_args(ss, #__VA_ARGS__, __VA_ARGS__); rsimpl2::translate_exception(__FUNCTION__, ss.str(), error); return R; }
#define VALIDATE_NOT_NULL(ARG) if(!(ARG)) throw std::runtime_error("null pointer passed for argument \"" #ARG "\"");
#define VALIDATE_ENUM(ARG) if(!rsimpl2::is_valid(ARG)) { std::ostringstream ss; ss << "invalid enum value for argument \"" #ARG "\""; throw rsimpl2::invalid_value_exception(ss.str()); }
#define VALIDATE_RANGE(ARG, MIN, MAX) if((ARG) < (MIN) || (ARG) > (MAX)) { std::ostringstream ss; ss << "out of range value for argument \"" #ARG "\""; throw rsimpl2::invalid_value_exception(ss.str()); }
#define VALIDATE_LE(ARG, MAX) if((ARG) > (MAX)) { std::ostringstream ss; ss << "out of range value for argument \"" #ARG "\""; throw std::runtime_error(ss.str()); }
//#define VALIDATE_NATIVE_STREAM(ARG) VALIDATE_ENUM(ARG); if(ARG >= RS2_STREAM_NATIVE_COUNT) { std::ostringstream ss; ss << "argument \"" #ARG "\" must be a native stream"; throw rsimpl2::wrong_value_exception(ss.str()); }
#define VALIDATE_INTERFACE_NO_THROW(X, T) (dynamic_cast<T*>(&(X))  || dynamic_cast<rsimpl2::extension_interface*>(&(X)))
#define VALIDATE_INTERFACE(X,T)                                                                \
    ([&]() {                                                                                   \
        auto p = dynamic_cast<T*>(&(X));                                                       \
        if (!dynamic_cast<T*>(&(X)))                                                           \
        {                                                                                      \
            auto ext = dynamic_cast<rsimpl2::extension_interface*>(&(X));                      \
            if (!ext)                                                                          \
                throw std::runtime_error("Object does not support \"" #T "\" interface! " );   \
            else                                                                               \
                return dynamic_cast<T*>(ext);                                                  \
        }                                                                                      \
        return p;                                                                              \
    })()

int major(int version)
{
    return version / 10000;
}
int minor(int version)
{
    return (version % 10000) / 100;
}
int patch(int version)
{
    return (version % 100);
}

std::string api_version_to_string(int version)
{
    if (major(version) == 0) return rsimpl2::to_string() << version;
    return rsimpl2::to_string() << major(version) << "." << minor(version) << "." << patch(version);
}

void report_version_mismatch(int runtime, int compiletime)
{
    throw rsimpl2::invalid_value_exception(rsimpl2::to_string() << "API version mismatch: librealsense.so was compiled with API version "
                                                                << api_version_to_string(runtime) << " but the application was compiled with "
                                                                << api_version_to_string(compiletime) << "! Make sure correct version of the library is installed (make install)");
}

void verify_version_compatibility(int api_version)
{
    rs2_error* error = nullptr;
    auto runtime_api_version = rs2_get_api_version(&error);
    if (error)
        throw rsimpl2::invalid_value_exception(rs2_get_error_message(error));

    if ((runtime_api_version < 10) || (api_version < 10))
    {
        // when dealing with version < 1.0.0 that were still using single number for API version, require exact match
        if (api_version != runtime_api_version)
            report_version_mismatch(runtime_api_version, api_version);
    }
    else if ((major(runtime_api_version) == 1 && minor(runtime_api_version) <= 9)
        || (major(api_version) == 1 && minor(api_version) <= 9))
    {
        // when dealing with version < 1.10.0, API breaking changes are still possible without minor version change, require exact match
        if (api_version != runtime_api_version)
            report_version_mismatch(runtime_api_version, api_version);
    }
    else
    {
        // starting with 1.10.0, versions with same patch are compatible
        if ((major(api_version) != major(runtime_api_version))
            || (minor(api_version) != minor(runtime_api_version)))
            report_version_mismatch(runtime_api_version, api_version);
    }
}

rs2_context * rs2_create_context(int api_version, rs2_error ** error) try
{
    verify_version_compatibility(api_version);

    return new rs2_context{ std::make_shared<rsimpl2::context>(rsimpl2::backend_type::standard) };
}
HANDLE_EXCEPTIONS_AND_RETURN(nullptr, api_version)

void rs2_delete_context(rs2_context * context) try
{
    VALIDATE_NOT_NULL(context);
    delete context;
}
NOEXCEPT_RETURN(, context)

rs2_device_list* rs2_query_devices(const rs2_context* context, rs2_error** error) try
{
    VALIDATE_NOT_NULL(context);

    std::vector<rs2_device_info> results;
    for (auto&& dev_info : context->ctx->query_devices())
    {
        try
        {
            rs2_device_info d{ context->ctx, dev_info };
            results.push_back(d);
        }
        catch (...)
        {
            LOG_WARNING("Could not open device!");
        }
    }

    return new rs2_device_list{ context->ctx, results };
}
HANDLE_EXCEPTIONS_AND_RETURN(nullptr, context)

rs2_time_t rs2_get_context_time(const rs2_context* context, rs2_error** error) try
{
    VALIDATE_NOT_NULL(context);
    return context->ctx->get_time();
}
HANDLE_EXCEPTIONS_AND_RETURN(0, context)

rs2_sensor_list* rs2_query_sensors(const rs2_device* device, rs2_error** error) try
{
    VALIDATE_NOT_NULL(device);

    std::vector<rs2_device_info> results;
    try
    {
        auto dev = device->device;
        for (unsigned int i = 0; i < dev->get_sensors_count(); i++)
        {
            rs2_device_info d{ device->ctx, device->info };
            results.push_back(d);
        }
    }
    catch (...)
    {
        LOG_WARNING("Could not open device!");
    }

    return new rs2_sensor_list{ device->device };
}
HANDLE_EXCEPTIONS_AND_RETURN(nullptr, device)

int rs2_get_device_count(const rs2_device_list* list, rs2_error** error) try
{
    if (list == nullptr)
        return 0;
    return static_cast<int>(list->list.size());
}
HANDLE_EXCEPTIONS_AND_RETURN(0, list)

int rs2_get_sensors_count(const rs2_sensor_list* list, rs2_error** error) try
{
    if (list == nullptr)
        return 0;
    return static_cast<int>(list->dev->get_sensors_count());
}
HANDLE_EXCEPTIONS_AND_RETURN(0, list)

void rs2_delete_device_list(rs2_device_list* list) try
{
    VALIDATE_NOT_NULL(list);
    delete list;
}
NOEXCEPT_RETURN(, list)

void rs2_delete_sensor_list(rs2_sensor_list* list) try
{
    VALIDATE_NOT_NULL(list);
    delete list;
}
NOEXCEPT_RETURN(, list)

rs2_device* rs2_create_device(const rs2_device_list* list, int index, rs2_error** error) try
{
    VALIDATE_NOT_NULL(list);
    VALIDATE_RANGE(index, 0, (int)list->list.size() - 1);

    return new rs2_device{ list->ctx,
<<<<<<< HEAD
                           list->list[index].info,
                           list->list[index].info->get_device(),
                           list->list[index].subdevice
=======
                          list->list[index].info,
                          list->list[index].info->create_device()
>>>>>>> d1b0c1c7
    };
}
HANDLE_EXCEPTIONS_AND_RETURN(nullptr, list, index)

void rs2_delete_device(rs2_device* device) try
{
    VALIDATE_NOT_NULL(device);
    delete device;
}
NOEXCEPT_RETURN(, device)

rs2_sensor* rs2_create_sensor(const rs2_sensor_list* list, int index, rs2_error** error) try
{
    VALIDATE_NOT_NULL(list);
    VALIDATE_RANGE(index, 0, (int)list->dev->get_sensors_count() - 1);

    return new rs2_sensor{
            list->dev,
            &list->dev->get_sensor(index),
            (size_t)index
    };
}
HANDLE_EXCEPTIONS_AND_RETURN(nullptr, list, index)

void rs2_delete_sensor(rs2_sensor* device) try
{
    VALIDATE_NOT_NULL(device);
    delete device;
}
NOEXCEPT_RETURN(, device)

rs2_stream_modes_list* rs2_get_stream_modes(rs2_sensor* sensor, rs2_error** error) try
{
    VALIDATE_NOT_NULL(sensor);
    return new rs2_stream_modes_list{ sensor->sensor->get_principal_requests() };
}
HANDLE_EXCEPTIONS_AND_RETURN(nullptr, sensor)

void rs2_get_stream_mode(const rs2_stream_modes_list* list, int index, rs2_stream* stream, int* width, int* height, int* fps, rs2_format* format, rs2_error** error) try
{
    VALIDATE_NOT_NULL(list);
    VALIDATE_RANGE(index, 0, (int)list->list.size() - 1);

    VALIDATE_NOT_NULL(stream);
    VALIDATE_NOT_NULL(width);
    VALIDATE_NOT_NULL(height);
    VALIDATE_NOT_NULL(fps);
    VALIDATE_NOT_NULL(format);

    *stream = list->list[index].stream;
    *width = list->list[index].width;
    *height = list->list[index].height;
    *fps = list->list[index].fps;
    *format = list->list[index].format;
}
HANDLE_EXCEPTIONS_AND_RETURN(, list, index, width, height, fps, format)

int rs2_get_modes_count(const rs2_stream_modes_list* list, rs2_error** error) try
{
    VALIDATE_NOT_NULL(list);
    return static_cast<int>(list->list.size());
}
HANDLE_EXCEPTIONS_AND_RETURN(0, list)

void rs2_delete_modes_list(rs2_stream_modes_list* list) try
{
    VALIDATE_NOT_NULL(list);
    delete list;
}
NOEXCEPT_RETURN(, list)

rs2_raw_data_buffer* rs2_send_and_receive_raw_data(rs2_device* device, void* raw_data_to_send, unsigned size_of_raw_data_to_send, rs2_error** error) try
{
    VALIDATE_NOT_NULL(device);

    auto debug_interface = VALIDATE_INTERFACE(*device->device, rsimpl2::debug_interface);

    auto raw_data_buffer = static_cast<uint8_t*>(raw_data_to_send);
    std::vector<uint8_t> buffer_to_send(raw_data_buffer, raw_data_buffer + size_of_raw_data_to_send);
    auto ret_data = debug_interface->send_receive_raw_data(buffer_to_send);
    return new rs2_raw_data_buffer{ ret_data };
}
HANDLE_EXCEPTIONS_AND_RETURN(nullptr, device)

const unsigned char* rs2_get_raw_data(const rs2_raw_data_buffer* buffer, rs2_error** error) try
{
    VALIDATE_NOT_NULL(buffer);
    return buffer->buffer.data();
}
HANDLE_EXCEPTIONS_AND_RETURN(0, buffer)

int rs2_get_raw_data_size(const rs2_raw_data_buffer* buffer, rs2_error** error) try
{
    VALIDATE_NOT_NULL(buffer);
    return static_cast<int>(buffer->buffer.size());
}
HANDLE_EXCEPTIONS_AND_RETURN(0, buffer)

void rs2_delete_raw_data(rs2_raw_data_buffer* buffer) try
{
    VALIDATE_NOT_NULL(buffer);
    delete buffer;
}
NOEXCEPT_RETURN(, buffer)

<<<<<<< HEAD
void rs2_open(rs2_device* device, rs2_stream stream,
              int width, int height, int fps, rs2_format format, rs2_error** error) try
=======
void rs2_open(rs2_sensor* sensor, rs2_stream stream,
    int width, int height, int fps, rs2_format format, rs2_error** error) try
>>>>>>> d1b0c1c7
{
    VALIDATE_NOT_NULL(sensor);
    VALIDATE_ENUM(format);
    VALIDATE_ENUM(stream);

    std::vector<rsimpl2::stream_profile> request;
    request.push_back({ stream, static_cast<uint32_t>(width),
<<<<<<< HEAD
                        static_cast<uint32_t>(height), static_cast<uint32_t>(fps), format });
    device->device->get_sensor(device->subdevice).open(request);
=======
            static_cast<uint32_t>(height), static_cast<uint32_t>(fps), format });
    sensor->sensor->open(request);
>>>>>>> d1b0c1c7
}
HANDLE_EXCEPTIONS_AND_RETURN(, sensor, stream, width, height, fps, format)

<<<<<<< HEAD
void rs2_open_multiple(rs2_device* device,
                       const rs2_stream* stream, const int* width, const int* height, const int* fps,
                       const rs2_format* format, int count, rs2_error** error) try
=======
void rs2_open_multiple(rs2_sensor* sensor,
    const rs2_stream* stream, const int* width, const int* height, const int* fps,
    const rs2_format* format, int count, rs2_error** error) try
>>>>>>> d1b0c1c7
{
    VALIDATE_NOT_NULL(sensor);
    VALIDATE_NOT_NULL(stream);
    VALIDATE_NOT_NULL(width);
    VALIDATE_NOT_NULL(height);
    VALIDATE_NOT_NULL(fps);
    VALIDATE_NOT_NULL(format);

    std::vector<rsimpl2::stream_profile> request;
    for (auto i = 0; i < count; i++)
    {
        request.push_back({ stream[i], static_cast<uint32_t>(width[i]),
                            static_cast<uint32_t>(height[i]), static_cast<uint32_t>(fps[i]), format[i] });
    }
    sensor->sensor->open(request);
}
HANDLE_EXCEPTIONS_AND_RETURN(, sensor, stream, width, height, fps, format)

void rs2_close(const rs2_sensor* sensor, rs2_error ** error) try
{
    VALIDATE_NOT_NULL(sensor);
    sensor->sensor->close();
}
HANDLE_EXCEPTIONS_AND_RETURN(, sensor)

int rs2_is_option_read_only(const rs2_sensor* sensor, rs2_option option, rs2_error** error) try
{
    VALIDATE_NOT_NULL(sensor);
    VALIDATE_ENUM(option);
    return sensor->sensor->get_option(option).is_read_only();
}
HANDLE_EXCEPTIONS_AND_RETURN(0, sensor, option)

float rs2_get_option(const rs2_sensor* sensor, rs2_option option, rs2_error** error) try
{
    VALIDATE_NOT_NULL(sensor);
    VALIDATE_ENUM(option);
    return sensor->sensor->get_option(option).query();
}
HANDLE_EXCEPTIONS_AND_RETURN(0.0f, sensor, option)

void rs2_set_option(const rs2_sensor* sensor, rs2_option option, float value, rs2_error** error) try
{
    VALIDATE_NOT_NULL(sensor);
    VALIDATE_ENUM(option);
    sensor->sensor->get_option(option).set(value);
}
HANDLE_EXCEPTIONS_AND_RETURN(, sensor, option, value)

int rs2_supports_option(const rs2_sensor* sensor, rs2_option option, rs2_error** error) try
{
    VALIDATE_NOT_NULL(sensor);
    VALIDATE_ENUM(option);
    return sensor->sensor->supports_option(option);
}
HANDLE_EXCEPTIONS_AND_RETURN(0, sensor, option)

<<<<<<< HEAD
void rs2_get_option_range(const rs2_device* device, rs2_option option,
                          float* min, float* max, float* step, float* def, rs2_error** error) try
=======
void rs2_get_option_range(const rs2_sensor* sensor, rs2_option option,
    float* min, float* max, float* step, float* def, rs2_error** error) try
>>>>>>> d1b0c1c7
{
    VALIDATE_NOT_NULL(sensor);
    VALIDATE_ENUM(option);
    VALIDATE_NOT_NULL(min);
    VALIDATE_NOT_NULL(max);
    VALIDATE_NOT_NULL(step);
    VALIDATE_NOT_NULL(def);
    auto range = sensor->sensor->get_option(option).get_range();
    *min = range.min;
    *max = range.max;
    *def = range.def;
    *step = range.step;
}
HANDLE_EXCEPTIONS_AND_RETURN(, sensor, option, min, max, step, def)

const char* rs2_get_device_info(const rs2_device* dev, rs2_camera_info info, rs2_error** error) try
{
    VALIDATE_NOT_NULL(dev);
    VALIDATE_ENUM(info);
    if (dev->device->supports_info(info))
    {
        return dev->device->get_info(info).c_str();
    }
    throw rsimpl2::invalid_value_exception(rsimpl2::to_string() << "info " << rs2_camera_info_to_string(info) << " not supported by the device!");
}
HANDLE_EXCEPTIONS_AND_RETURN(nullptr, dev, info)

int rs2_supports_device_info(const rs2_device* dev, rs2_camera_info info, rs2_error** error) try
{
    VALIDATE_NOT_NULL(dev);
    VALIDATE_ENUM(info);
    return dev->device->supports_info(info);
}
HANDLE_EXCEPTIONS_AND_RETURN(false, dev, info)

const char* rs2_get_sensor_info(const rs2_sensor* sensor, rs2_camera_info info, rs2_error** error) try
{
    VALIDATE_NOT_NULL(sensor);
    VALIDATE_ENUM(info);
    if (sensor->sensor->supports_info(info))
    {
        return sensor->sensor->get_info(info).c_str();
    }
    throw rsimpl2::invalid_value_exception(rsimpl2::to_string() << "info " << rs2_camera_info_to_string(info) << " not supported by the sensor!");
}
HANDLE_EXCEPTIONS_AND_RETURN(nullptr, sensor, info)

int rs2_supports_sensor_info(const rs2_sensor* sensor, rs2_camera_info info, rs2_error** error) try
{
    VALIDATE_NOT_NULL(sensor);
    VALIDATE_ENUM(info);
    return sensor->sensor->supports_info(info);
}
HANDLE_EXCEPTIONS_AND_RETURN(false, sensor, info)

void rs2_start(const rs2_sensor* sensor, rs2_frame_callback_ptr on_frame, void * user, rs2_error ** error) try
{
    VALIDATE_NOT_NULL(sensor);
    VALIDATE_NOT_NULL(on_frame);
    rsimpl2::frame_callback_ptr callback(
        new rsimpl2::frame_callback(on_frame, user));
    sensor->sensor->start(move(callback));
}
HANDLE_EXCEPTIONS_AND_RETURN(, sensor, on_frame, user)

void rs2_set_notifications_callback(const rs2_sensor * sensor, rs2_notification_callback_ptr on_notification, void * user, rs2_error ** error) try
{
    VALIDATE_NOT_NULL(sensor);
    VALIDATE_NOT_NULL(on_notification);
    rsimpl2::notifications_callback_ptr callback(
        new rsimpl2::notifications_callback(on_notification, user),
        [](rs2_notifications_callback* p) { delete p; });
    sensor->sensor->register_notifications_callback(std::move(callback));
}
HANDLE_EXCEPTIONS_AND_RETURN(, sensor, on_notification, user)

void rs2_set_devices_changed_callback(const rs2_context* context, rs2_devices_changed_callback_ptr callback, void * user, rs2_error ** error) try
{
    VALIDATE_NOT_NULL(context);
    VALIDATE_NOT_NULL(callback);
    rsimpl2::devices_changed_callback_ptr cb(
        new rsimpl2::devices_changed_callback(callback, user),
        [](rs2_devices_changed_callback* p) { delete p; });
    context->ctx->set_devices_changed_callback(std::move(cb));
}
HANDLE_EXCEPTIONS_AND_RETURN(, context, callback, user)

void rs2_start_cpp(const rs2_sensor* sensor, rs2_frame_callback * callback, rs2_error ** error) try
{
    VALIDATE_NOT_NULL(sensor);
    VALIDATE_NOT_NULL(callback);
    sensor->sensor->start({ callback, [](rs2_frame_callback* p) { p->release(); } });
}
HANDLE_EXCEPTIONS_AND_RETURN(, sensor, callback)

void rs2_set_notifications_callback_cpp(const rs2_sensor * sensor, rs2_notifications_callback * callback, rs2_error ** error) try
{
    VALIDATE_NOT_NULL(sensor);
    VALIDATE_NOT_NULL(callback);
    sensor->sensor->register_notifications_callback({ callback, [](rs2_notifications_callback* p) { p->release(); } });
}
HANDLE_EXCEPTIONS_AND_RETURN(, sensor, callback)

void rs2_set_devices_changed_callback_cpp(rs2_context* context, rs2_devices_changed_callback* callback, rs2_error** error) try
{
    VALIDATE_NOT_NULL(context);
    VALIDATE_NOT_NULL(callback);
    context->ctx->set_devices_changed_callback({ callback, [](rs2_devices_changed_callback* p) { p->release(); } });
}
HANDLE_EXCEPTIONS_AND_RETURN(, context, callback)

void rs2_stop(const rs2_sensor* sensor, rs2_error ** error) try
{
    VALIDATE_NOT_NULL(sensor);
    sensor->sensor->stop();
}
HANDLE_EXCEPTIONS_AND_RETURN(, sensor)

int rs2_supports_frame_metadata(const rs2_frame * frame, rs2_frame_metadata frame_metadata, rs2_error ** error) try
{
    VALIDATE_NOT_NULL(frame);
    VALIDATE_ENUM(frame_metadata);
    return frame->get()->supports_frame_metadata(frame_metadata);
}
HANDLE_EXCEPTIONS_AND_RETURN(0, frame, frame_metadata)

rs2_metadata_t rs2_get_frame_metadata(const rs2_frame * frame, rs2_frame_metadata frame_metadata, rs2_error ** error) try
{
    VALIDATE_NOT_NULL(frame);
    VALIDATE_ENUM(frame_metadata);
    return frame->get()->get_frame_metadata(frame_metadata);
}
HANDLE_EXCEPTIONS_AND_RETURN(0, frame, frame_metadata)

const char * rs2_get_notification_description(rs2_notification * notification, rs2_error** error)try
{
    VALIDATE_NOT_NULL(notification);
    return notification->_notification->description.c_str();
}
HANDLE_EXCEPTIONS_AND_RETURN(0, notification)

rs2_time_t rs2_get_notification_timestamp(rs2_notification * notification, rs2_error** error)try
{
    VALIDATE_NOT_NULL(notification);
    return notification->_notification->timestamp;
}
HANDLE_EXCEPTIONS_AND_RETURN(0, notification)

rs2_log_severity rs2_get_notification_severity(rs2_notification * notification, rs2_error** error)try
{
    VALIDATE_NOT_NULL(notification);
    return (rs2_log_severity)notification->_notification->severity;
}
HANDLE_EXCEPTIONS_AND_RETURN(RS2_LOG_SEVERITY_NONE, notification)

rs2_notification_category rs2_get_notification_category(rs2_notification * notification, rs2_error** error)try
{
    VALIDATE_NOT_NULL(notification);
    return (rs2_notification_category)notification->_notification->category;
}
HANDLE_EXCEPTIONS_AND_RETURN(RS2_NOTIFICATION_CATEGORY_UNKNOWN_ERROR, notification)



int rs2_device_list_contains(const rs2_device_list* removed, const rs2_device* dev, rs2_error** error)try
{
    VALIDATE_NOT_NULL(removed);
    VALIDATE_NOT_NULL(dev);

    for (auto rem : removed->list)
    {
        if (dev->info->get_device_data() == rem.info->get_device_data())
        {
            return 1;
        }
    }
    return 0;
}

HANDLE_EXCEPTIONS_AND_RETURN(false, removed, dev)

rs2_time_t rs2_get_frame_timestamp(const rs2_frame * frame_ref, rs2_error ** error) try
{
    VALIDATE_NOT_NULL(frame_ref);
    return frame_ref->get()->get_frame_timestamp();
}
HANDLE_EXCEPTIONS_AND_RETURN(0, frame_ref)

rs2_timestamp_domain rs2_get_frame_timestamp_domain(const rs2_frame * frame_ref, rs2_error ** error) try
{
    VALIDATE_NOT_NULL(frame_ref);
    return frame_ref->get()->get_frame_timestamp_domain();
}
HANDLE_EXCEPTIONS_AND_RETURN(RS2_TIMESTAMP_DOMAIN_COUNT, frame_ref)

const void * rs2_get_frame_data(const rs2_frame * frame_ref, rs2_error ** error) try
{
    VALIDATE_NOT_NULL(frame_ref);
    return frame_ref->get()->get_frame_data();
}
HANDLE_EXCEPTIONS_AND_RETURN(nullptr, frame_ref)

int rs2_get_frame_width(const rs2_frame * frame_ref, rs2_error ** error) try
{
    VALIDATE_NOT_NULL(frame_ref);
    return frame_ref->get()->get_width();
}
HANDLE_EXCEPTIONS_AND_RETURN(0, frame_ref)

int rs2_get_frame_height(const rs2_frame * frame_ref, rs2_error ** error) try
{
    VALIDATE_NOT_NULL(frame_ref);
    return frame_ref->get()->get_height();
}
HANDLE_EXCEPTIONS_AND_RETURN(0, frame_ref)

int rs2_get_frame_stride_in_bytes(const rs2_frame * frame_ref, rs2_error ** error) try
{
    VALIDATE_NOT_NULL(frame_ref);
    return frame_ref->get()->get_stride();
}
HANDLE_EXCEPTIONS_AND_RETURN(0, frame_ref)


int rs2_get_frame_bits_per_pixel(const rs2_frame * frame_ref, rs2_error ** error) try
{
    VALIDATE_NOT_NULL(frame_ref);
    return frame_ref->get()->get_bpp();
}
HANDLE_EXCEPTIONS_AND_RETURN(0, frame_ref)

rs2_format rs2_get_frame_format(const rs2_frame * frame_ref, rs2_error ** error) try
{
    VALIDATE_NOT_NULL(frame_ref);
    return frame_ref->get()->get_format();
}
HANDLE_EXCEPTIONS_AND_RETURN(RS2_FORMAT_ANY, frame_ref)

rs2_stream rs2_get_frame_stream_type(const rs2_frame * frame_ref, rs2_error ** error) try
{
    VALIDATE_NOT_NULL(frame_ref);
    return frame_ref->get()->get_stream_type();
}
HANDLE_EXCEPTIONS_AND_RETURN(RS2_STREAM_COUNT, frame_ref)


unsigned long long rs2_get_frame_number(const rs2_frame * frame, rs2_error ** error) try
{
    VALIDATE_NOT_NULL(frame);
    return frame->get()->get_frame_number();
}
HANDLE_EXCEPTIONS_AND_RETURN(0, frame)

void rs2_release_frame(rs2_frame * frame) try
{
    VALIDATE_NOT_NULL(frame);
    frame->get()->get_owner()->release_frame_ref(frame);
}
NOEXCEPT_RETURN(, frame)

const char* rs2_get_option_description(const rs2_sensor* sensor, rs2_option option, rs2_error ** error) try
{
    VALIDATE_NOT_NULL(sensor);
    VALIDATE_ENUM(option);
    return sensor->sensor->get_option(option).get_description();
}
HANDLE_EXCEPTIONS_AND_RETURN(nullptr, sensor, option)

rs2_frame* rs2_clone_frame_ref(rs2_frame* frame, rs2_error ** error) try
{
    VALIDATE_NOT_NULL(frame);
    return frame->get()->get_owner()->clone_frame(frame);
}
HANDLE_EXCEPTIONS_AND_RETURN(nullptr, frame)

const char* rs2_get_option_value_description(const rs2_sensor* sensor, rs2_option option, float value, rs2_error ** error) try
{
    VALIDATE_NOT_NULL(sensor);
    VALIDATE_ENUM(option);
    return sensor->sensor->get_option(option).get_value_description(value);
}
HANDLE_EXCEPTIONS_AND_RETURN(nullptr, sensor, option, value)

rs2_frame_queue* rs2_create_frame_queue(int capacity, rs2_error** error) try
{
    return new rs2_frame_queue(capacity);
}
HANDLE_EXCEPTIONS_AND_RETURN(nullptr, capacity)

void rs2_delete_frame_queue(rs2_frame_queue* queue) try
{
    VALIDATE_NOT_NULL(queue);
    delete queue;
}
NOEXCEPT_RETURN(, queue)

rs2_frame* rs2_wait_for_frame(rs2_frame_queue* queue, rs2_error** error) try
{
    VALIDATE_NOT_NULL(queue);
    rsimpl2::frame_holder fh;
    if (!queue->queue.dequeue(&fh))
    {
        throw std::runtime_error("Frame did not arrive in time!");
    }

    rs2_frame* result = nullptr;
    std::swap(result, fh.frame);
    return result;
}
HANDLE_EXCEPTIONS_AND_RETURN(nullptr, queue)

int rs2_poll_for_frame(rs2_frame_queue* queue, rs2_frame** output_frame, rs2_error** error) try
{
    VALIDATE_NOT_NULL(queue);
    VALIDATE_NOT_NULL(output_frame);
    rsimpl2::frame_holder fh;
    if (queue->queue.try_dequeue(&fh))
    {
        rs2_frame* result = nullptr;
        std::swap(result, fh.frame);
        *output_frame = result;
        return true;
    }

    return false;
}
HANDLE_EXCEPTIONS_AND_RETURN(0, queue, output_frame)

void rs2_enqueue_frame(rs2_frame* frame, void* queue) try
{
    VALIDATE_NOT_NULL(frame);
    VALIDATE_NOT_NULL(queue);
    auto q = reinterpret_cast<rs2_frame_queue*>(queue);
    rsimpl2::frame_holder fh;
    fh.frame = frame;
    q->queue.enqueue(std::move(fh));
}
NOEXCEPT_RETURN(, frame, queue)

void rs2_flush_queue(rs2_frame_queue* queue, rs2_error** error) try
{
    VALIDATE_NOT_NULL(queue);
    queue->queue.clear();
}
HANDLE_EXCEPTIONS_AND_RETURN(, queue)

<<<<<<< HEAD
void rs2_get_extrinsics(const rs2_device * from_dev, rs2_stream from_stream,
                        const rs2_device * to_dev, rs2_stream to_stream,
                        rs2_extrinsics * extrin, rs2_error ** error) try
=======
void rs2_get_extrinsics(const rs2_sensor * from_dev, rs2_stream from_stream,
    const rs2_sensor * to_dev, rs2_stream to_stream,
    rs2_extrinsics * extrin, rs2_error ** error) try
>>>>>>> d1b0c1c7
{
    VALIDATE_NOT_NULL(from_dev);
    VALIDATE_NOT_NULL(to_dev);
    VALIDATE_NOT_NULL(extrin);
    VALIDATE_ENUM(from_stream);
    VALIDATE_ENUM(to_stream);

    if (from_dev->device != to_dev->device)
        throw rsimpl2::invalid_value_exception("Extrinsics between the selected devices are unknown!");

    *extrin = from_dev->device->get_extrinsics(from_dev->index, from_stream, to_dev->index, to_stream);
}
HANDLE_EXCEPTIONS_AND_RETURN(, from_dev, from_stream, to_dev, to_stream, extrin)

void rs2_get_motion_intrinsics(const rs2_sensor * sensor, rs2_stream stream, rs2_motion_device_intrinsic * intrinsics, rs2_error ** error) try
{
    VALIDATE_NOT_NULL(sensor);
    VALIDATE_NOT_NULL(intrinsics);
    VALIDATE_ENUM(stream);

    auto motion = VALIDATE_INTERFACE(*sensor->sensor, rsimpl2::motion_sensor_interface);
    *intrinsics = motion->get_motion_intrinsics(stream);
}
HANDLE_EXCEPTIONS_AND_RETURN(, sensor, stream, intrinsics)

<<<<<<< HEAD
void rs2_get_stream_intrinsics(const rs2_device * device, rs2_stream stream, int width, int height, int fps,
                               rs2_format format, rs2_intrinsics * intrinsics, rs2_error ** error) try
=======
void rs2_get_stream_intrinsics(const rs2_sensor * sensor, rs2_stream stream, int width, int height, int fps,
    rs2_format format, rs2_intrinsics * intrinsics, rs2_error ** error) try
>>>>>>> d1b0c1c7
{
    VALIDATE_NOT_NULL(sensor);
    VALIDATE_ENUM(stream);
    VALIDATE_ENUM(format);
    VALIDATE_NOT_NULL(intrinsics);

    auto video = VALIDATE_INTERFACE(*sensor->sensor, rsimpl2::video_sensor_interface);

    // cast because i've been getting errors. (int->uint32_t requires narrowing conversion)
    *intrinsics = video->get_intrinsics({ stream, uint32_t(width), uint32_t(height), uint32_t(fps), format });
}
HANDLE_EXCEPTIONS_AND_RETURN(, sensor, intrinsics)


void rs2_hardware_reset(const rs2_device * device, rs2_error ** error) try
{
    VALIDATE_NOT_NULL(device);
    device->device->hardware_reset();
}
HANDLE_EXCEPTIONS_AND_RETURN(, device)

// Verify  and provide API version encoded as integer value
int rs2_get_api_version(rs2_error ** error) try
{
    // Each component type is within [0-99] range
    VALIDATE_RANGE(RS2_API_MAJOR_VERSION, 0, 99);
    VALIDATE_RANGE(RS2_API_MINOR_VERSION, 0, 99);
    VALIDATE_RANGE(RS2_API_PATCH_VERSION, 0, 99);
    return RS2_API_VERSION;
}
HANDLE_EXCEPTIONS_AND_RETURN(0, RS2_API_MAJOR_VERSION, RS2_API_MINOR_VERSION, RS2_API_PATCH_VERSION)

rs2_context* rs2_create_recording_context(int api_version, const char* filename, const char* section, rs2_recording_mode mode, rs2_error** error) try
{
    VALIDATE_NOT_NULL(filename);
    VALIDATE_NOT_NULL(section);
    verify_version_compatibility(api_version);

    return new rs2_context{ std::make_shared<rsimpl2::context>(rsimpl2::backend_type::record, filename, section, mode) };
}
HANDLE_EXCEPTIONS_AND_RETURN(nullptr, api_version, filename, section, mode)

rs2_context* rs2_create_mock_context(int api_version, const char* filename, const char* section, rs2_error** error) try
{
    VALIDATE_NOT_NULL(filename);
    VALIDATE_NOT_NULL(section);
    verify_version_compatibility(api_version);

    return new rs2_context{ std::make_shared<rsimpl2::context>(rsimpl2::backend_type::playback, filename, section) };
}
HANDLE_EXCEPTIONS_AND_RETURN(nullptr, api_version, filename, section)

void rs2_set_region_of_interest(const rs2_sensor* sensor, int min_x, int min_y, int max_x, int max_y, rs2_error ** error) try
{
    VALIDATE_NOT_NULL(sensor);

    VALIDATE_LE(min_x, max_x);
    VALIDATE_LE(min_y, max_y);
    VALIDATE_LE(0, min_x);
    VALIDATE_LE(0, min_y);

    auto roi = VALIDATE_INTERFACE(*sensor->sensor, rsimpl2::roi_sensor_interface);

    roi->get_roi_method().set({ min_x, min_y, max_x, max_y });
}
HANDLE_EXCEPTIONS_AND_RETURN(, sensor, min_x, min_y, max_x, max_y)

void rs2_get_region_of_interest(const rs2_sensor* sensor, int* min_x, int* min_y, int* max_x, int* max_y, rs2_error ** error) try
{
    VALIDATE_NOT_NULL(sensor);
    VALIDATE_NOT_NULL(min_x);
    VALIDATE_NOT_NULL(min_y);
    VALIDATE_NOT_NULL(max_x);
    VALIDATE_NOT_NULL(max_y);

    auto roi = VALIDATE_INTERFACE(*sensor->sensor, rsimpl2::roi_sensor_interface);

    auto rect = roi->get_roi_method().get();

    *min_x = rect.min_x;
    *min_y = rect.min_y;
    *max_x = rect.max_x;
    *max_y = rect.max_y;
}
HANDLE_EXCEPTIONS_AND_RETURN(, sensor, min_x, min_y, max_x, max_y)

rs2_syncer* rs2_create_syncer(rs2_error** error) try
{
    return new rs2_syncer{ std::make_shared<rsimpl2::syncer>() };
}
catch (...) { rsimpl2::translate_exception(__FUNCTION__, "", error); return nullptr; }

void rs2_start_syncer(const rs2_sensor* sensor, rs2_syncer* syncer, rs2_error** error) try
{
    VALIDATE_NOT_NULL(sensor);
    VALIDATE_NOT_NULL(syncer);
    rsimpl2::frame_callback_ptr callback(
        new rsimpl2::frame_callback(rs2_sync_frame, syncer));
    sensor->sensor->start(move(callback));
}
HANDLE_EXCEPTIONS_AND_RETURN(, sensor, syncer)

void rs2_wait_for_frames(rs2_syncer* syncer, unsigned int timeout_ms, rs2_frame** output_array, rs2_error** error) try
{
    VALIDATE_NOT_NULL(syncer);
    VALIDATE_NOT_NULL(output_array);
    auto res = syncer->syncer->wait_for_frames(timeout_ms);
    for (uint32_t i = 0; i < RS2_STREAM_COUNT; i++)
    {
        output_array[i] = nullptr;
    }
    for (auto&& holder : res)
    {
        output_array[holder.frame->get()->get_stream_type()] = holder.frame;
        holder.frame = nullptr;
    }
}
HANDLE_EXCEPTIONS_AND_RETURN(, syncer, timeout_ms, output_array)

int rs2_poll_for_frames(rs2_syncer* syncer, rs2_frame** output_array, rs2_error** error) try
{
    VALIDATE_NOT_NULL(syncer);
    VALIDATE_NOT_NULL(output_array);
    rsimpl2::frameset res;
    if (syncer->syncer->poll_for_frames(res))
    {
        for (uint32_t i = 0; i < RS2_STREAM_COUNT; i++)
        {
            output_array[i] = nullptr;
        }
        for (auto&& holder : res)
        {
            output_array[holder.frame->get()->get_stream_type()] = holder.frame;
            holder.frame = nullptr;
        }
        return 1;
    }
    return 0;
}
HANDLE_EXCEPTIONS_AND_RETURN(0, syncer, output_array)

void rs2_sync_frame(rs2_frame* frame, void* syncer) try
{
    VALIDATE_NOT_NULL(frame);
    VALIDATE_NOT_NULL(syncer);
    ((rs2_syncer*)syncer)->syncer->dispatch_frame(frame);
}
NOEXCEPT_RETURN(, frame, syncer)

void rs2_delete_syncer(rs2_syncer* syncer) try
{
    VALIDATE_NOT_NULL(syncer);
    delete syncer;
}
NOEXCEPT_RETURN(, syncer)

void rs2_free_error(rs2_error * error) { if (error) delete error; }
const char * rs2_get_failed_function(const rs2_error * error) { return error ? error->function : nullptr; }
const char * rs2_get_failed_args(const rs2_error * error) { return error ? error->args.c_str() : nullptr; }
const char * rs2_get_error_message(const rs2_error * error) { return error ? error->message.c_str() : nullptr; }
rs2_exception_type rs2_get_librealsense_exception_type(const rs2_error * error) { return error ? error->exception_type : RS2_EXCEPTION_TYPE_UNKNOWN; }

const char * rs2_stream_to_string(rs2_stream stream) { return rsimpl2::get_string(stream); }
const char * rs2_format_to_string(rs2_format format) { return rsimpl2::get_string(format); }
const char * rs2_distortion_to_string(rs2_distortion distortion) { return rsimpl2::get_string(distortion); }
const char * rs2_option_to_string(rs2_option option) { return rsimpl2::get_string(option); }
const char * rs2_camera_info_to_string(rs2_camera_info info) { return rsimpl2::get_string(info); }

const char * rs2_frame_metadata_to_string(rs2_frame_metadata metadata) { return rsimpl2::get_string(metadata); }
const char * rs2_timestamp_domain_to_string(rs2_timestamp_domain info){ return rsimpl2::get_string(info); }

const char * rs2_notification_category_to_string(rs2_notification_category category) { return rsimpl2::get_string(category); }

const char * rs2_visual_preset_to_string(rs2_visual_preset preset) { return rsimpl2::get_string(preset); }
const char * rs2_log_severity_to_string(rs2_log_severity severity) { return rsimpl2::get_string(severity); }
const char * rs2_exception_type_to_string(rs2_exception_type type) { return rsimpl2::get_string(type); }

void rs2_log_to_console(rs2_log_severity min_severity, rs2_error ** error) try
{
    rsimpl2::log_to_console(min_severity);
}
HANDLE_EXCEPTIONS_AND_RETURN(, min_severity)

void rs2_log_to_file(rs2_log_severity min_severity, const char * file_path, rs2_error ** error) try
{
    rsimpl2::log_to_file(min_severity, file_path);
}
HANDLE_EXCEPTIONS_AND_RETURN(, min_severity, file_path)

int rs2_is_sensor(const rs2_device* device, rs2_extension_type extension_type, rs2_error ** error) try
{
    VALIDATE_NOT_NULL(device);
    VALIDATE_ENUM(extension_type);
    auto& sensor = device->device->get_sensor(device->subdevice);
    switch (extension_type)
    {

        case RS2_EXTENSION_TYPE_DEBUG:     return VALIDATE_INTERFACE_NO_THROW(sensor, rsimpl2::debug_interface);
        case RS2_EXTENSION_TYPE_INFO:      return VALIDATE_INTERFACE_NO_THROW(sensor, rsimpl2::info_interface);
        case RS2_EXTENSION_TYPE_MOTION:    return VALIDATE_INTERFACE_NO_THROW(sensor, rsimpl2::motion_sensor_interface);
        case RS2_EXTENSION_TYPE_OPTIONS:   return VALIDATE_INTERFACE_NO_THROW(sensor, rsimpl2::options_interface);
        case RS2_EXTENSION_TYPE_VIDEO:     return VALIDATE_INTERFACE_NO_THROW(sensor, rsimpl2::video_sensor_interface);
        case RS2_EXTENSION_TYPE_ROI:       return VALIDATE_INTERFACE_NO_THROW(sensor, rsimpl2::roi_sensor_interface);
        default:
            return 0;
    }
}
HANDLE_EXCEPTIONS_AND_RETURN(0, device, extension_type)

//TODO: int rs2_is_frame(const rs2_frame* frame, rs2_extension_type extension_type, rs2_error ** error)
//TODO: int rs2_is_device(const rs2_device* frame, rs2_extension_type extension_type, rs2_error ** error)

rs2_device_serializer * rs2_create_device_serializer(const char* file, rs2_error ** error) try
{
    VALIDATE_NOT_NULL(file);

    return new rs2_device_serializer{ std::make_shared<rsimpl2::ros_device_serializer_impl>(file) };
}
HANDLE_EXCEPTIONS_AND_RETURN(nullptr, file)

void rs2_delete_device_serializer(rs2_device_serializer * device_serializer) try
{
    VALIDATE_NOT_NULL(device_serializer);
    delete device_serializer;
}
NOEXCEPT_RETURN(, device_serializer)


rs2_record_device* rs2_create_record_device(const rs2_device* device, rs2_device_serializer* serializer, rs2_error** error) try
{
    VALIDATE_NOT_NULL(device);
    VALIDATE_NOT_NULL(serializer);

    return new rs2_record_device( { std::make_shared<rsimpl2::record_device>(device->device, serializer->device_serializer->get_writer()) });
}NOEXCEPT_RETURN(nullptr, device, serializer)

void rs2_delete_record_device(rs2_record_device* device) try
{
    VALIDATE_NOT_NULL(device);
    delete device;
}
NOEXCEPT_RETURN(, device)<|MERGE_RESOLUTION|>--- conflicted
+++ resolved
@@ -166,13 +166,13 @@
 #define VALIDATE_RANGE(ARG, MIN, MAX) if((ARG) < (MIN) || (ARG) > (MAX)) { std::ostringstream ss; ss << "out of range value for argument \"" #ARG "\""; throw rsimpl2::invalid_value_exception(ss.str()); }
 #define VALIDATE_LE(ARG, MAX) if((ARG) > (MAX)) { std::ostringstream ss; ss << "out of range value for argument \"" #ARG "\""; throw std::runtime_error(ss.str()); }
 //#define VALIDATE_NATIVE_STREAM(ARG) VALIDATE_ENUM(ARG); if(ARG >= RS2_STREAM_NATIVE_COUNT) { std::ostringstream ss; ss << "argument \"" #ARG "\" must be a native stream"; throw rsimpl2::wrong_value_exception(ss.str()); }
-#define VALIDATE_INTERFACE_NO_THROW(X, T) (dynamic_cast<T*>(&(X))  || dynamic_cast<rsimpl2::extension_interface*>(&(X)))
+#define VALIDATE_INTERFACE_NO_THROW(X, T) (dynamic_cast<T*>(X)  || dynamic_cast<rsimpl2::extension_interface*>(X))
 #define VALIDATE_INTERFACE(X,T)                                                                \
     ([&]() {                                                                                   \
-        auto p = dynamic_cast<T*>(&(X));                                                       \
-        if (!dynamic_cast<T*>(&(X)))                                                           \
+        auto p = dynamic_cast<T*>(X);                                                       \
+        if (!dynamic_cast<T*>(X))                                                           \
         {                                                                                      \
-            auto ext = dynamic_cast<rsimpl2::extension_interface*>(&(X));                      \
+            auto ext = dynamic_cast<rsimpl2::extension_interface*>(X);                      \
             if (!ext)                                                                          \
                 throw std::runtime_error("Object does not support \"" #T "\" interface! " );   \
             else                                                                               \
@@ -339,14 +339,8 @@
     VALIDATE_RANGE(index, 0, (int)list->list.size() - 1);
 
     return new rs2_device{ list->ctx,
-<<<<<<< HEAD
-                           list->list[index].info,
-                           list->list[index].info->get_device(),
-                           list->list[index].subdevice
-=======
                           list->list[index].info,
                           list->list[index].info->create_device()
->>>>>>> d1b0c1c7
     };
 }
 HANDLE_EXCEPTIONS_AND_RETURN(nullptr, list, index)
@@ -422,7 +416,7 @@
 {
     VALIDATE_NOT_NULL(device);
 
-    auto debug_interface = VALIDATE_INTERFACE(*device->device, rsimpl2::debug_interface);
+    auto debug_interface = VALIDATE_INTERFACE(device->device.get(), rsimpl2::debug_interface);
 
     auto raw_data_buffer = static_cast<uint8_t*>(raw_data_to_send);
     std::vector<uint8_t> buffer_to_send(raw_data_buffer, raw_data_buffer + size_of_raw_data_to_send);
@@ -452,13 +446,8 @@
 }
 NOEXCEPT_RETURN(, buffer)
 
-<<<<<<< HEAD
-void rs2_open(rs2_device* device, rs2_stream stream,
+void rs2_open(rs2_sensor* sensor, rs2_stream stream,
               int width, int height, int fps, rs2_format format, rs2_error** error) try
-=======
-void rs2_open(rs2_sensor* sensor, rs2_stream stream,
-    int width, int height, int fps, rs2_format format, rs2_error** error) try
->>>>>>> d1b0c1c7
 {
     VALIDATE_NOT_NULL(sensor);
     VALIDATE_ENUM(format);
@@ -466,25 +455,14 @@
 
     std::vector<rsimpl2::stream_profile> request;
     request.push_back({ stream, static_cast<uint32_t>(width),
-<<<<<<< HEAD
-                        static_cast<uint32_t>(height), static_cast<uint32_t>(fps), format });
-    device->device->get_sensor(device->subdevice).open(request);
-=======
             static_cast<uint32_t>(height), static_cast<uint32_t>(fps), format });
     sensor->sensor->open(request);
->>>>>>> d1b0c1c7
 }
 HANDLE_EXCEPTIONS_AND_RETURN(, sensor, stream, width, height, fps, format)
 
-<<<<<<< HEAD
-void rs2_open_multiple(rs2_device* device,
-                       const rs2_stream* stream, const int* width, const int* height, const int* fps,
-                       const rs2_format* format, int count, rs2_error** error) try
-=======
 void rs2_open_multiple(rs2_sensor* sensor,
     const rs2_stream* stream, const int* width, const int* height, const int* fps,
     const rs2_format* format, int count, rs2_error** error) try
->>>>>>> d1b0c1c7
 {
     VALIDATE_NOT_NULL(sensor);
     VALIDATE_NOT_NULL(stream);
@@ -542,13 +520,8 @@
 }
 HANDLE_EXCEPTIONS_AND_RETURN(0, sensor, option)
 
-<<<<<<< HEAD
-void rs2_get_option_range(const rs2_device* device, rs2_option option,
-                          float* min, float* max, float* step, float* def, rs2_error** error) try
-=======
 void rs2_get_option_range(const rs2_sensor* sensor, rs2_option option,
     float* min, float* max, float* step, float* def, rs2_error** error) try
->>>>>>> d1b0c1c7
 {
     VALIDATE_NOT_NULL(sensor);
     VALIDATE_ENUM(option);
@@ -895,15 +868,9 @@
 }
 HANDLE_EXCEPTIONS_AND_RETURN(, queue)
 
-<<<<<<< HEAD
-void rs2_get_extrinsics(const rs2_device * from_dev, rs2_stream from_stream,
-                        const rs2_device * to_dev, rs2_stream to_stream,
-                        rs2_extrinsics * extrin, rs2_error ** error) try
-=======
 void rs2_get_extrinsics(const rs2_sensor * from_dev, rs2_stream from_stream,
     const rs2_sensor * to_dev, rs2_stream to_stream,
     rs2_extrinsics * extrin, rs2_error ** error) try
->>>>>>> d1b0c1c7
 {
     VALIDATE_NOT_NULL(from_dev);
     VALIDATE_NOT_NULL(to_dev);
@@ -924,25 +891,20 @@
     VALIDATE_NOT_NULL(intrinsics);
     VALIDATE_ENUM(stream);
 
-    auto motion = VALIDATE_INTERFACE(*sensor->sensor, rsimpl2::motion_sensor_interface);
+    auto motion = VALIDATE_INTERFACE(sensor->sensor, rsimpl2::motion_sensor_interface);
     *intrinsics = motion->get_motion_intrinsics(stream);
 }
 HANDLE_EXCEPTIONS_AND_RETURN(, sensor, stream, intrinsics)
 
-<<<<<<< HEAD
-void rs2_get_stream_intrinsics(const rs2_device * device, rs2_stream stream, int width, int height, int fps,
-                               rs2_format format, rs2_intrinsics * intrinsics, rs2_error ** error) try
-=======
 void rs2_get_stream_intrinsics(const rs2_sensor * sensor, rs2_stream stream, int width, int height, int fps,
     rs2_format format, rs2_intrinsics * intrinsics, rs2_error ** error) try
->>>>>>> d1b0c1c7
 {
     VALIDATE_NOT_NULL(sensor);
     VALIDATE_ENUM(stream);
     VALIDATE_ENUM(format);
     VALIDATE_NOT_NULL(intrinsics);
 
-    auto video = VALIDATE_INTERFACE(*sensor->sensor, rsimpl2::video_sensor_interface);
+    auto video = VALIDATE_INTERFACE(sensor->sensor, rsimpl2::video_sensor_interface);
 
     // cast because i've been getting errors. (int->uint32_t requires narrowing conversion)
     *intrinsics = video->get_intrinsics({ stream, uint32_t(width), uint32_t(height), uint32_t(fps), format });
@@ -997,7 +959,7 @@
     VALIDATE_LE(0, min_x);
     VALIDATE_LE(0, min_y);
 
-    auto roi = VALIDATE_INTERFACE(*sensor->sensor, rsimpl2::roi_sensor_interface);
+    auto roi = VALIDATE_INTERFACE(sensor->sensor, rsimpl2::roi_sensor_interface);
 
     roi->get_roi_method().set({ min_x, min_y, max_x, max_y });
 }
@@ -1011,7 +973,7 @@
     VALIDATE_NOT_NULL(max_x);
     VALIDATE_NOT_NULL(max_y);
 
-    auto roi = VALIDATE_INTERFACE(*sensor->sensor, rsimpl2::roi_sensor_interface);
+    auto roi = VALIDATE_INTERFACE(sensor->sensor, rsimpl2::roi_sensor_interface);
 
     auto rect = roi->get_roi_method().get();
 
@@ -1125,25 +1087,23 @@
 }
 HANDLE_EXCEPTIONS_AND_RETURN(, min_severity, file_path)
 
-int rs2_is_sensor(const rs2_device* device, rs2_extension_type extension_type, rs2_error ** error) try
-{
-    VALIDATE_NOT_NULL(device);
+int rs2_is_sensor(const rs2_sensor* sensor, rs2_extension_type extension_type, rs2_error ** error) try
+{
+    VALIDATE_NOT_NULL(sensor);
     VALIDATE_ENUM(extension_type);
-    auto& sensor = device->device->get_sensor(device->subdevice);
     switch (extension_type)
     {
-
-        case RS2_EXTENSION_TYPE_DEBUG:     return VALIDATE_INTERFACE_NO_THROW(sensor, rsimpl2::debug_interface);
-        case RS2_EXTENSION_TYPE_INFO:      return VALIDATE_INTERFACE_NO_THROW(sensor, rsimpl2::info_interface);
-        case RS2_EXTENSION_TYPE_MOTION:    return VALIDATE_INTERFACE_NO_THROW(sensor, rsimpl2::motion_sensor_interface);
-        case RS2_EXTENSION_TYPE_OPTIONS:   return VALIDATE_INTERFACE_NO_THROW(sensor, rsimpl2::options_interface);
-        case RS2_EXTENSION_TYPE_VIDEO:     return VALIDATE_INTERFACE_NO_THROW(sensor, rsimpl2::video_sensor_interface);
-        case RS2_EXTENSION_TYPE_ROI:       return VALIDATE_INTERFACE_NO_THROW(sensor, rsimpl2::roi_sensor_interface);
+        case RS2_EXTENSION_TYPE_DEBUG:     return VALIDATE_INTERFACE_NO_THROW(sensor->sensor, rsimpl2::debug_interface);
+        case RS2_EXTENSION_TYPE_INFO:      return VALIDATE_INTERFACE_NO_THROW(sensor->sensor, rsimpl2::info_interface);
+        case RS2_EXTENSION_TYPE_MOTION:    return VALIDATE_INTERFACE_NO_THROW(sensor->sensor, rsimpl2::motion_sensor_interface);
+        case RS2_EXTENSION_TYPE_OPTIONS:   return VALIDATE_INTERFACE_NO_THROW(sensor->sensor, rsimpl2::options_interface);
+        case RS2_EXTENSION_TYPE_VIDEO:     return VALIDATE_INTERFACE_NO_THROW(sensor->sensor, rsimpl2::video_sensor_interface);
+        case RS2_EXTENSION_TYPE_ROI:       return VALIDATE_INTERFACE_NO_THROW(sensor->sensor, rsimpl2::roi_sensor_interface);
         default:
             return 0;
     }
 }
-HANDLE_EXCEPTIONS_AND_RETURN(0, device, extension_type)
+HANDLE_EXCEPTIONS_AND_RETURN(0, sensor, extension_type)
 
 //TODO: int rs2_is_frame(const rs2_frame* frame, rs2_extension_type extension_type, rs2_error ** error)
 //TODO: int rs2_is_device(const rs2_device* frame, rs2_extension_type extension_type, rs2_error ** error)
