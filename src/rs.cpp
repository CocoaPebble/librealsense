// License: Apache 2.0 See LICENSE file in root directory.
// Copyright(c) 2015 Intel Corporation. All Rights Reserved.

#include <functional>   // For function

#include "api.h"
#include "log.h"
#include "context.h"
#include "device.h"
#include "algo.h"
#include "core/debug.h"
#include "core/motion.h"
#include "core/extension.h"
#include "media/record/record_device.h"
#include <media/ros/ros_writer.h>
#include <media/ros/ros_reader.h>
#include "core/advanced_mode.h"
#include "source.h"
#include "core/processing.h"
#include "proc/synthetic-stream.h"
#include "proc/processing-blocks-factory.h"
#include "proc/colorizer.h"
#include "proc/pointcloud.h"
#include "proc/threshold.h"
#include "proc/units-transform.h"
#include "proc/disparity-transform.h"
#include "proc/syncer-processing-block.h"
#include "proc/decimation-filter.h"
#include "proc/spatial-filter.h"
#include "proc/zero-order.h"
#include "proc/hole-filling-filter.h"
#include "proc/color-formats-converter.h"
#include "proc/rates-printer.h"
#include "media/playback/playback_device.h"
#include "stream.h"
#include "../include/librealsense2/h/rs_types.h"
#include "pipeline/pipeline.h"
#include "environment.h"
#include "proc/temporal-filter.h"
#include "proc/depth-decompress.h"
#include "software-device.h"
#include "global_timestamp_reader.h"
#include "auto-calibrated-device.h"
#include "terminal-parser.h"
<<<<<<< HEAD
#include "device-calibration.h"
#include "calibrated-sensor.h"
=======
#include "firmware_logger_device.h"
>>>>>>> ee3f2ab6
////////////////////////
// API implementation //
////////////////////////

using namespace librealsense;

struct rs2_stream_profile_list
{
    std::vector<std::shared_ptr<stream_profile_interface>> list;
};

struct rs2_processing_block_list
{
    processing_blocks list;
};

struct rs2_sensor : public rs2_options
{
    rs2_sensor(rs2_device parent,
        librealsense::sensor_interface* sensor) :
        rs2_options((librealsense::options_interface*)sensor),
        parent(parent), sensor(sensor)
    {}

    rs2_device parent;
    librealsense::sensor_interface* sensor;

    rs2_sensor& operator=(const rs2_sensor&) = delete;
    rs2_sensor(const rs2_sensor&) = delete;
};


struct rs2_context
{
    ~rs2_context() { ctx->stop(); }
    std::shared_ptr<librealsense::context> ctx;
};

struct rs2_device_hub
{
    std::shared_ptr<librealsense::device_hub> hub;
};

struct rs2_pipeline
{
    std::shared_ptr<librealsense::pipeline::pipeline> pipeline;
};

struct rs2_config
{
    std::shared_ptr<librealsense::pipeline::config> config;
};

struct rs2_pipeline_profile
{
    std::shared_ptr<librealsense::pipeline::profile> profile;
};

struct rs2_frame_queue
{
    explicit rs2_frame_queue(int cap)
        : queue(cap)
    {
    }

    single_consumer_frame_queue<librealsense::frame_holder> queue;
};

struct rs2_sensor_list
{
    rs2_device dev;
};

struct rs2_terminal_parser
{
    std::shared_ptr<librealsense::terminal_parser> terminal_parser;
};

struct rs2_firmware_log_message
{
    std::shared_ptr<librealsense::fw_logs::fw_logs_binary_data> firmware_log_binary_data;
};

struct rs2_firmware_log_parsed_message
{
    std::shared_ptr<librealsense::fw_logs::fw_log_data> firmware_log_parsed;
};


struct rs2_error
{
    std::string message;
    std::string function;
    std::string args;
    rs2_exception_type exception_type;
};

rs2_error *rs2_create_error(const char* what, const char* name, const char* args, rs2_exception_type type) BEGIN_API_CALL
{
    return new rs2_error{ what, name, args, type };
}
NOEXCEPT_RETURN(nullptr, what, name, args, type)

void notifications_processor::raise_notification(const notification n)
{
    _dispatcher.invoke([this, n](dispatcher::cancellable_timer ct)
    {
        std::lock_guard<std::mutex> lock(_callback_mutex);
        rs2_notification noti(&n);
        if (_callback)_callback->on_notification(&noti);
    });
}

rs2_context* rs2_create_context(int api_version, rs2_error** error) BEGIN_API_CALL
{
    verify_version_compatibility(api_version);

    return new rs2_context{ std::make_shared<librealsense::context>(librealsense::backend_type::standard) };
}
HANDLE_EXCEPTIONS_AND_RETURN(nullptr, api_version)

void rs2_delete_context(rs2_context* context) BEGIN_API_CALL
{
    VALIDATE_NOT_NULL(context);
    delete context;
}
NOEXCEPT_RETURN(, context)

rs2_device_hub* rs2_create_device_hub(const rs2_context* context, rs2_error** error) BEGIN_API_CALL
{
    return new rs2_device_hub{ std::make_shared<librealsense::device_hub>(context->ctx) };
}
HANDLE_EXCEPTIONS_AND_RETURN(nullptr, context)

void rs2_delete_device_hub(const rs2_device_hub* hub) BEGIN_API_CALL
{
    VALIDATE_NOT_NULL(hub);
    delete hub;
}
NOEXCEPT_RETURN(, hub)

rs2_device* rs2_device_hub_wait_for_device(const rs2_device_hub* hub, rs2_error** error) BEGIN_API_CALL
{
    VALIDATE_NOT_NULL(hub);
    auto dev = hub->hub->wait_for_device();
    return new rs2_device{ hub->hub->get_context(), std::make_shared<readonly_device_info>(dev), dev };
}
HANDLE_EXCEPTIONS_AND_RETURN(nullptr, hub)

int rs2_device_hub_is_device_connected(const rs2_device_hub* hub, const rs2_device* device, rs2_error** error) BEGIN_API_CALL
{
    VALIDATE_NOT_NULL(hub);
    VALIDATE_NOT_NULL(device);
    auto res = hub->hub->is_connected(*device->device);
    return res ? 1 : 0;
}
HANDLE_EXCEPTIONS_AND_RETURN(0, hub, device)

rs2_device_list* rs2_query_devices(const rs2_context* context, rs2_error** error) BEGIN_API_CALL
{
    return rs2_query_devices_ex(context, RS2_PRODUCT_LINE_ANY_INTEL, error);
}
HANDLE_EXCEPTIONS_AND_RETURN(0, context)

rs2_device_list* rs2_query_devices_ex(const rs2_context* context, int product_mask, rs2_error** error) BEGIN_API_CALL
{
    VALIDATE_NOT_NULL(context);

    std::vector<rs2_device_info> results;
    for (auto&& dev_info : context->ctx->query_devices(product_mask))
    {
        try
        {
            rs2_device_info d{ context->ctx, dev_info };
            results.push_back(d);
        }
        catch (...)
        {
            LOG_WARNING("Could not open device!");
        }
    }

    return new rs2_device_list{ context->ctx, results };
}
HANDLE_EXCEPTIONS_AND_RETURN(0, context, product_mask)

rs2_sensor_list* rs2_query_sensors(const rs2_device* device, rs2_error** error) BEGIN_API_CALL
{
    VALIDATE_NOT_NULL(device);

    std::vector<rs2_device_info> results;
    try
    {
        auto dev = device->device;
        for (unsigned int i = 0; i < dev->get_sensors_count(); i++)
        {
            rs2_device_info d{ device->ctx, device->info };
            results.push_back(d);
        }
    }
    catch (...)
    {
        LOG_WARNING("Could not open device!");
    }

    return new rs2_sensor_list{ *device };
}
HANDLE_EXCEPTIONS_AND_RETURN(nullptr, device)

int rs2_get_device_count(const rs2_device_list* list, rs2_error** error) BEGIN_API_CALL
{
    if (list == nullptr)
        return 0;
    return static_cast<int>(list->list.size());
}
HANDLE_EXCEPTIONS_AND_RETURN(0, list)

int rs2_get_sensors_count(const rs2_sensor_list* list, rs2_error** error) BEGIN_API_CALL
{
    if (list == nullptr)
        return 0;
    return static_cast<int>(list->dev.device->get_sensors_count());
}
HANDLE_EXCEPTIONS_AND_RETURN(0, list)

void rs2_delete_device_list(rs2_device_list* list) BEGIN_API_CALL
{
    VALIDATE_NOT_NULL(list);
    delete list;
}
NOEXCEPT_RETURN(, list)

void rs2_delete_sensor_list(rs2_sensor_list* list) BEGIN_API_CALL
{
    VALIDATE_NOT_NULL(list);
    delete list;
}
NOEXCEPT_RETURN(, list)

rs2_device* rs2_create_device(const rs2_device_list* info_list, int index, rs2_error** error) BEGIN_API_CALL
{
    VALIDATE_NOT_NULL(info_list);
    VALIDATE_RANGE(index, 0, (int)info_list->list.size() - 1);

    return new rs2_device{ info_list->ctx,
                          info_list->list[index].info,
                          info_list->list[index].info->create_device()
    };
}
HANDLE_EXCEPTIONS_AND_RETURN(nullptr, info_list, index)

void rs2_delete_device(rs2_device* device) BEGIN_API_CALL
{
    VALIDATE_NOT_NULL(device);
    delete device;
}
NOEXCEPT_RETURN(, device)

rs2_sensor* rs2_create_sensor(const rs2_sensor_list* list, int index, rs2_error** error) BEGIN_API_CALL
{
    VALIDATE_NOT_NULL(list);
    VALIDATE_RANGE(index, 0, (int)list->dev.device->get_sensors_count() - 1);

    return new rs2_sensor{
            list->dev,
            &list->dev.device->get_sensor(index)
    };
}
HANDLE_EXCEPTIONS_AND_RETURN(nullptr, list, index)

void rs2_delete_sensor(rs2_sensor* device) BEGIN_API_CALL
{
    VALIDATE_NOT_NULL(device);
    delete device;
}
NOEXCEPT_RETURN(, device)

rs2_stream_profile_list* rs2_get_stream_profiles(rs2_sensor* sensor, rs2_error** error) BEGIN_API_CALL
{
    VALIDATE_NOT_NULL(sensor);
    return new rs2_stream_profile_list{ sensor->sensor->get_stream_profiles() };
}
HANDLE_EXCEPTIONS_AND_RETURN(nullptr, sensor)

rs2_stream_profile_list* rs2_get_active_streams(rs2_sensor* sensor, rs2_error** error) BEGIN_API_CALL
{
    VALIDATE_NOT_NULL(sensor);
    return new rs2_stream_profile_list{ sensor->sensor->get_active_streams() };
}
HANDLE_EXCEPTIONS_AND_RETURN(nullptr, sensor)

const rs2_stream_profile* rs2_get_stream_profile(const rs2_stream_profile_list* list, int index, rs2_error** error) BEGIN_API_CALL
{
    VALIDATE_NOT_NULL(list);
    VALIDATE_RANGE(index, 0, (int)list->list.size() - 1);

    return list->list[index]->get_c_wrapper();
}
HANDLE_EXCEPTIONS_AND_RETURN(nullptr, list, index)

int rs2_get_stream_profiles_count(const rs2_stream_profile_list* list, rs2_error** error) BEGIN_API_CALL
{
    VALIDATE_NOT_NULL(list);
    return static_cast<int>(list->list.size());
}
HANDLE_EXCEPTIONS_AND_RETURN(0, list)

void rs2_delete_stream_profiles_list(rs2_stream_profile_list* list) BEGIN_API_CALL
{
    VALIDATE_NOT_NULL(list);
    delete list;
}
NOEXCEPT_RETURN(, list)

void rs2_get_video_stream_intrinsics(const rs2_stream_profile* from, rs2_intrinsics* intr, rs2_error** error) BEGIN_API_CALL
{
    VALIDATE_NOT_NULL(from);
    VALIDATE_NOT_NULL(intr);

    auto vid = VALIDATE_INTERFACE(from->profile, librealsense::video_stream_profile_interface);

    *intr = vid->get_intrinsics();
}
HANDLE_EXCEPTIONS_AND_RETURN( , from, intr )

// librealsense wrapper around a C function
class calibration_change_callback : public rs2_calibration_change_callback
{
    rs2_calibration_change_callback_ptr _callback;
    void* _user_arg;

public:
    calibration_change_callback( rs2_calibration_change_callback_ptr callback, void* user_arg )
        : _callback( callback ), _user_arg( user_arg ) {}

    void on_calibration_change( rs2_calibration_status status ) noexcept override
    {
        if( _callback )
        {
            try
            {
                _callback( status, _user_arg );
            }
            catch( ... )
            {
                std::cerr << "Received an execption from profile intrinsics callback!" << std::endl;
            }
        }
    }
    void release() override
    {
        // Shouldn't get called...
        throw std::runtime_error( "calibration_change_callback::release() ?!?!?!" );
        delete this;
    }
};

void rs2_register_calibration_change_callback( rs2_device* dev, rs2_calibration_change_callback_ptr callback, void * user, rs2_error** error ) BEGIN_API_CALL
{
    VALIDATE_NOT_NULL( dev );
    VALIDATE_NOT_NULL( callback );

    auto d2r = VALIDATE_INTERFACE( dev->device, librealsense::device_calibration );

    // Wrap the C function with a callback interface that will get deleted when done
    d2r->register_calibration_change_callback(
        std::make_shared< calibration_change_callback >( callback, user )
        );
}
HANDLE_EXCEPTIONS_AND_RETURN( , dev, callback, user )

void rs2_register_calibration_change_callback_cpp( rs2_device* dev, rs2_calibration_change_callback* callback, rs2_error** error ) BEGIN_API_CALL
{
    VALIDATE_NOT_NULL( dev );
    VALIDATE_NOT_NULL( callback );

    auto d2r = VALIDATE_INTERFACE( dev->device, librealsense::device_calibration );

    // Wrap the C++ callback interface with a shared_ptr that we set to release() it (rather than delete it)
    d2r->register_calibration_change_callback(
        { callback, []( rs2_calibration_change_callback* p ) { p->release(); } }
        );
}
HANDLE_EXCEPTIONS_AND_RETURN( , dev, callback )

void rs2_trigger_device_calibration( rs2_device * dev, rs2_calibration_type type, rs2_error** error ) BEGIN_API_CALL
{
    VALIDATE_NOT_NULL( dev );
    
    auto cal = VALIDATE_INTERFACE( dev->device, librealsense::device_calibration );

    cal->trigger_device_calibration( type );
}
HANDLE_EXCEPTIONS_AND_RETURN( , dev, type )

void rs2_get_motion_intrinsics(const rs2_stream_profile* mode, rs2_motion_device_intrinsic * intrinsics, rs2_error ** error) BEGIN_API_CALL
{
    VALIDATE_NOT_NULL(mode);
    VALIDATE_NOT_NULL(intrinsics);

    auto motion = VALIDATE_INTERFACE(mode->profile, librealsense::motion_stream_profile_interface);
    *intrinsics = motion->get_intrinsics();
}
HANDLE_EXCEPTIONS_AND_RETURN(, mode, intrinsics)


void rs2_get_video_stream_resolution(const rs2_stream_profile* from, int* width, int* height, rs2_error** error) BEGIN_API_CALL
{
    VALIDATE_NOT_NULL(from);

    auto vid = VALIDATE_INTERFACE(from->profile, librealsense::video_stream_profile_interface);

    if (width)  *width = vid->get_width();
    if (height) *height = vid->get_height();
}
HANDLE_EXCEPTIONS_AND_RETURN(, from, width, height)

int rs2_is_stream_profile_default(const rs2_stream_profile* profile, rs2_error** error) BEGIN_API_CALL
{
    VALIDATE_NOT_NULL(profile);
    return profile->profile->get_tag() & profile_tag::PROFILE_TAG_DEFAULT ? 1 : 0;
}
HANDLE_EXCEPTIONS_AND_RETURN(0, profile)

void rs2_get_stream_profile_data(const rs2_stream_profile* mode, rs2_stream* stream, rs2_format* format, int* index, int* unique_id, int* framerate, rs2_error** error) BEGIN_API_CALL
{
    VALIDATE_NOT_NULL(mode);
    VALIDATE_NOT_NULL(stream);
    VALIDATE_NOT_NULL(format);
    VALIDATE_NOT_NULL(index);
    VALIDATE_NOT_NULL(unique_id);

    *framerate = mode->profile->get_framerate();
    *format = mode->profile->get_format();
    *index = mode->profile->get_stream_index();
    *stream = mode->profile->get_stream_type();
    *unique_id = mode->profile->get_unique_id();
}
HANDLE_EXCEPTIONS_AND_RETURN(, mode, stream, format, index, framerate)

void rs2_set_stream_profile_data(rs2_stream_profile* mode, rs2_stream stream, int index, rs2_format format, rs2_error** error) BEGIN_API_CALL
{
    VALIDATE_NOT_NULL(mode);
    VALIDATE_ENUM(stream);
    VALIDATE_ENUM(format);

    mode->profile->set_format(format);
    mode->profile->set_stream_type(stream);
    mode->profile->set_stream_index(index);
}
HANDLE_EXCEPTIONS_AND_RETURN(, mode, stream, format)

void rs2_delete_stream_profile(rs2_stream_profile* p) BEGIN_API_CALL
{
    VALIDATE_NOT_NULL(p);
    delete p;
}
NOEXCEPT_RETURN(, p)

rs2_stream_profile* rs2_clone_stream_profile(const rs2_stream_profile* mode, rs2_stream stream, int stream_idx, rs2_format fmt, rs2_error** error) BEGIN_API_CALL
{
    VALIDATE_NOT_NULL(mode);
    VALIDATE_ENUM(stream);
    VALIDATE_ENUM(fmt);

    auto sp = mode->profile->clone();
    sp->set_stream_type(stream);
    sp->set_stream_index(stream_idx);
    sp->set_format(fmt);
    return new rs2_stream_profile{ sp.get(), sp };
}
HANDLE_EXCEPTIONS_AND_RETURN(nullptr, mode, stream, stream_idx, fmt)

rs2_stream_profile* rs2_clone_video_stream_profile(const rs2_stream_profile* mode, rs2_stream stream, int index, rs2_format format, int width, int height, const rs2_intrinsics* intr, rs2_error** error) BEGIN_API_CALL
{
    VALIDATE_NOT_NULL(mode);
    VALIDATE_ENUM(stream);
    VALIDATE_ENUM(format);
    VALIDATE_NOT_NULL(intr);

    auto sp = mode->profile->clone();
    sp->set_stream_type(stream);
    sp->set_stream_index(index);
    sp->set_format(format);

    auto vid = std::dynamic_pointer_cast<video_stream_profile_interface>(sp);
    auto i = *intr;
    vid->set_intrinsics([i]() { return i; });
    vid->set_dims(width, height);

    return new rs2_stream_profile{ sp.get(), sp };
}
HANDLE_EXCEPTIONS_AND_RETURN(nullptr, mode, stream, index, format, width, height, intr)

const rs2_raw_data_buffer* rs2_send_and_receive_raw_data(rs2_device* device, void* raw_data_to_send, unsigned size_of_raw_data_to_send, rs2_error** error) BEGIN_API_CALL
{
    VALIDATE_NOT_NULL(device);

    auto debug_interface = VALIDATE_INTERFACE(device->device, librealsense::debug_interface);

    auto raw_data_buffer = static_cast<uint8_t*>(raw_data_to_send);
    std::vector<uint8_t> buffer_to_send(raw_data_buffer, raw_data_buffer + size_of_raw_data_to_send);
    auto ret_data = debug_interface->send_receive_raw_data(buffer_to_send);
    return new rs2_raw_data_buffer{ ret_data };
}
HANDLE_EXCEPTIONS_AND_RETURN(nullptr, device)

const unsigned char* rs2_get_raw_data(const rs2_raw_data_buffer* buffer, rs2_error** error) BEGIN_API_CALL
{
    VALIDATE_NOT_NULL(buffer);
    return buffer->buffer.data();
}
HANDLE_EXCEPTIONS_AND_RETURN(0, buffer)

int rs2_get_raw_data_size(const rs2_raw_data_buffer* buffer, rs2_error** error) BEGIN_API_CALL
{
    VALIDATE_NOT_NULL(buffer);
    return static_cast<int>(buffer->buffer.size());
}
HANDLE_EXCEPTIONS_AND_RETURN(0, buffer)

void rs2_delete_raw_data(const rs2_raw_data_buffer* buffer) BEGIN_API_CALL
{
    VALIDATE_NOT_NULL(buffer);
    delete buffer;
}
NOEXCEPT_RETURN(, buffer)

void rs2_open(rs2_sensor* sensor, const rs2_stream_profile* profile, rs2_error** error) BEGIN_API_CALL
{
    VALIDATE_NOT_NULL(sensor);
    VALIDATE_NOT_NULL(profile);

    std::vector<std::shared_ptr<stream_profile_interface>> request;
    request.push_back(std::dynamic_pointer_cast<stream_profile_interface>(profile->profile->shared_from_this()));
    sensor->sensor->open(request);
}
HANDLE_EXCEPTIONS_AND_RETURN(, sensor, profile)

void rs2_open_multiple(rs2_sensor* sensor,
    const rs2_stream_profile** profiles, int count, rs2_error** error) BEGIN_API_CALL
{
    VALIDATE_NOT_NULL(sensor);
    VALIDATE_NOT_NULL(profiles);

    std::vector<std::shared_ptr<stream_profile_interface>> request;
    for (auto i = 0; i < count; i++)
    {
        request.push_back(std::dynamic_pointer_cast<stream_profile_interface>(profiles[i]->profile->shared_from_this()));
    }
    sensor->sensor->open(request);
}
HANDLE_EXCEPTIONS_AND_RETURN(, sensor, profiles, count)

void rs2_close(const rs2_sensor* sensor, rs2_error** error) BEGIN_API_CALL
{
    VALIDATE_NOT_NULL(sensor);
    sensor->sensor->close();
}
HANDLE_EXCEPTIONS_AND_RETURN(, sensor)

int rs2_is_option_read_only(const rs2_options* options, rs2_option option, rs2_error** error) BEGIN_API_CALL
{
    VALIDATE_NOT_NULL(options);
    return options->options->get_option(option).is_read_only();
}
HANDLE_EXCEPTIONS_AND_RETURN(0, options, option)

float rs2_get_option(const rs2_options* options, rs2_option option, rs2_error** error) BEGIN_API_CALL
{
    VALIDATE_NOT_NULL(options);
    VALIDATE_OPTION(options, option);
    return options->options->get_option(option).query();
}
HANDLE_EXCEPTIONS_AND_RETURN(0.0f, options, option)

void rs2_set_option(const rs2_options* options, rs2_option option, float value, rs2_error** error) BEGIN_API_CALL
{
    VALIDATE_NOT_NULL(options);
    VALIDATE_OPTION(options, option);
    options->options->get_option(option).set(value);
}
HANDLE_EXCEPTIONS_AND_RETURN(, options, option, value)

rs2_options_list* rs2_get_options_list(const rs2_options* options, rs2_error** error) BEGIN_API_CALL
{
    VALIDATE_NOT_NULL(options);
    return new rs2_options_list{ options->options->get_supported_options() };
}
HANDLE_EXCEPTIONS_AND_RETURN(nullptr, options)

const char* rs2_get_option_name(const rs2_options* options,rs2_option option, rs2_error** error) BEGIN_API_CALL
{
    VALIDATE_NOT_NULL(options);
    return options->options->get_option_name(option);
}
HANDLE_EXCEPTIONS_AND_RETURN(nullptr, option, options)

int rs2_get_options_list_size(const rs2_options_list* options, rs2_error** error)BEGIN_API_CALL
{
    VALIDATE_NOT_NULL(options);
    return int(options->list.size());
}
HANDLE_EXCEPTIONS_AND_RETURN(0, options)

rs2_option rs2_get_option_from_list(const rs2_options_list* options, int i, rs2_error** error) BEGIN_API_CALL
{
    VALIDATE_NOT_NULL(options);
    return options->list[i];
}
HANDLE_EXCEPTIONS_AND_RETURN(RS2_OPTION_COUNT, options)

void rs2_delete_options_list(rs2_options_list* list) BEGIN_API_CALL
{
    VALIDATE_NOT_NULL(list);
    delete list;
}
NOEXCEPT_RETURN(, list)

int rs2_supports_option(const rs2_options* options, rs2_option option, rs2_error** error) BEGIN_API_CALL
{
    VALIDATE_NOT_NULL(options);
    return options->options->supports_option(option);
}
HANDLE_EXCEPTIONS_AND_RETURN(0, options, option)

void rs2_get_option_range(const rs2_options* options, rs2_option option,
    float* min, float* max, float* step, float* def, rs2_error** error) BEGIN_API_CALL
{
    VALIDATE_NOT_NULL(options);
    VALIDATE_OPTION(options, option);
    VALIDATE_NOT_NULL(min);
    VALIDATE_NOT_NULL(max);
    VALIDATE_NOT_NULL(step);
    VALIDATE_NOT_NULL(def);
    auto range = options->options->get_option(option).get_range();
    *min = range.min;
    *max = range.max;
    *def = range.def;
    *step = range.step;
}
HANDLE_EXCEPTIONS_AND_RETURN(, options, option, min, max, step, def)

const char* rs2_get_device_info(const rs2_device* dev, rs2_camera_info info, rs2_error** error) BEGIN_API_CALL
{
    VALIDATE_NOT_NULL(dev);
    VALIDATE_ENUM(info);
    if (dev->device->supports_info(info))
    {
        return dev->device->get_info(info).c_str();
    }
    throw librealsense::invalid_value_exception(librealsense::to_string() << "info " << rs2_camera_info_to_string(info) << " not supported by the device!");
}
HANDLE_EXCEPTIONS_AND_RETURN(nullptr, dev, info)

int rs2_supports_device_info(const rs2_device* dev, rs2_camera_info info, rs2_error** error) BEGIN_API_CALL
{
    VALIDATE_NOT_NULL(dev);
    VALIDATE_NOT_NULL(dev->device);
    VALIDATE_ENUM(info);
    return dev->device->supports_info(info);
}
HANDLE_EXCEPTIONS_AND_RETURN(false, dev, info)

const char* rs2_get_sensor_info(const rs2_sensor* sensor, rs2_camera_info info, rs2_error** error) BEGIN_API_CALL
{
    VALIDATE_NOT_NULL(sensor);
    VALIDATE_ENUM(info);
    if (sensor->sensor->supports_info(info))
    {
        return sensor->sensor->get_info(info).c_str();
    }
    throw librealsense::invalid_value_exception(librealsense::to_string() << "info " << rs2_camera_info_to_string(info) << " not supported by the sensor!");
}
HANDLE_EXCEPTIONS_AND_RETURN(nullptr, sensor, info)

int rs2_supports_sensor_info(const rs2_sensor* sensor, rs2_camera_info info, rs2_error** error) BEGIN_API_CALL
{
    VALIDATE_NOT_NULL(sensor);
    VALIDATE_ENUM(info);
    return sensor->sensor->supports_info(info);
}
HANDLE_EXCEPTIONS_AND_RETURN(false, sensor, info)

void rs2_start(const rs2_sensor* sensor, rs2_frame_callback_ptr on_frame, void* user, rs2_error** error) BEGIN_API_CALL
{
    VALIDATE_NOT_NULL(sensor);
    VALIDATE_NOT_NULL(on_frame);
    librealsense::frame_callback_ptr callback(
        new librealsense::frame_callback(on_frame, user));
    sensor->sensor->start(move(callback));
}
HANDLE_EXCEPTIONS_AND_RETURN(, sensor, on_frame, user)

void rs2_start_queue(const rs2_sensor* sensor, rs2_frame_queue* queue, rs2_error** error) BEGIN_API_CALL
{
    VALIDATE_NOT_NULL(sensor);
    VALIDATE_NOT_NULL(queue);
    librealsense::frame_callback_ptr callback(
        new librealsense::frame_callback(rs2_enqueue_frame, queue));
    sensor->sensor->start(move(callback));
}
HANDLE_EXCEPTIONS_AND_RETURN(, sensor, queue)

void rs2_set_notifications_callback(const rs2_sensor* sensor, rs2_notification_callback_ptr on_notification, void* user, rs2_error** error) BEGIN_API_CALL
{
    VALIDATE_NOT_NULL(sensor);
    VALIDATE_NOT_NULL(on_notification);
    librealsense::notifications_callback_ptr callback(
        new librealsense::notifications_callback(on_notification, user),
        [](rs2_notifications_callback* p) { delete p; });
    sensor->sensor->register_notifications_callback(std::move(callback));
}
HANDLE_EXCEPTIONS_AND_RETURN(, sensor, on_notification, user)

void rs2_software_device_set_destruction_callback(const rs2_device* dev, rs2_software_device_destruction_callback_ptr on_destruction, void* user, rs2_error** error) BEGIN_API_CALL
{
    VALIDATE_NOT_NULL(dev);
    auto swdev = VALIDATE_INTERFACE(dev->device, librealsense::software_device);
    VALIDATE_NOT_NULL(on_destruction);
    librealsense::software_device_destruction_callback_ptr callback(
        new librealsense::software_device_destruction_callback(on_destruction, user),
        [](rs2_software_device_destruction_callback* p) { delete p; });
    swdev->register_destruction_callback(std::move(callback));
}
HANDLE_EXCEPTIONS_AND_RETURN(, dev, on_destruction, user)

void rs2_set_devices_changed_callback(const rs2_context* context, rs2_devices_changed_callback_ptr callback, void* user, rs2_error** error) BEGIN_API_CALL
{
    VALIDATE_NOT_NULL(context);
    VALIDATE_NOT_NULL(callback);
    librealsense::devices_changed_callback_ptr cb(
        new librealsense::devices_changed_callback(callback, user),
        [](rs2_devices_changed_callback* p) { delete p; });
    context->ctx->set_devices_changed_callback(std::move(cb));
}
HANDLE_EXCEPTIONS_AND_RETURN(, context, callback, user)

void rs2_start_cpp(const rs2_sensor* sensor, rs2_frame_callback* callback, rs2_error** error) BEGIN_API_CALL
{
    VALIDATE_NOT_NULL(sensor);
    VALIDATE_NOT_NULL(callback);
    sensor->sensor->start({ callback, [](rs2_frame_callback* p) { p->release(); } });
}
HANDLE_EXCEPTIONS_AND_RETURN(, sensor, callback)

void rs2_set_notifications_callback_cpp(const rs2_sensor* sensor, rs2_notifications_callback* callback, rs2_error** error) BEGIN_API_CALL
{
    VALIDATE_NOT_NULL(sensor);
    VALIDATE_NOT_NULL(callback);
    sensor->sensor->register_notifications_callback({ callback, [](rs2_notifications_callback* p) { p->release(); } });
}
HANDLE_EXCEPTIONS_AND_RETURN(, sensor, callback)

void rs2_software_device_set_destruction_callback_cpp(const rs2_device* dev, rs2_software_device_destruction_callback* callback, rs2_error** error) BEGIN_API_CALL
{
    VALIDATE_NOT_NULL(dev);
    auto swdev = VALIDATE_INTERFACE(dev->device, librealsense::software_device);
    VALIDATE_NOT_NULL(callback);
    swdev->register_destruction_callback({ callback, [](rs2_software_device_destruction_callback* p) { p->release(); } });
}
HANDLE_EXCEPTIONS_AND_RETURN(, dev, callback)

void rs2_set_devices_changed_callback_cpp(rs2_context* context, rs2_devices_changed_callback* callback, rs2_error** error) BEGIN_API_CALL
{
    VALIDATE_NOT_NULL(context);
    VALIDATE_NOT_NULL(callback);
    context->ctx->set_devices_changed_callback({ callback, [](rs2_devices_changed_callback* p) { p->release(); } });
}
HANDLE_EXCEPTIONS_AND_RETURN(, context, callback)

void rs2_stop(const rs2_sensor* sensor, rs2_error** error) BEGIN_API_CALL
{
    VALIDATE_NOT_NULL(sensor);
    sensor->sensor->stop();
}
HANDLE_EXCEPTIONS_AND_RETURN(, sensor)

int rs2_supports_frame_metadata(const rs2_frame* frame, rs2_frame_metadata_value frame_metadata, rs2_error** error) BEGIN_API_CALL
{
    VALIDATE_NOT_NULL(frame);
    VALIDATE_ENUM(frame_metadata);
    return ((frame_interface*)frame)->supports_frame_metadata(frame_metadata);
}
HANDLE_EXCEPTIONS_AND_RETURN(0, frame, frame_metadata)

rs2_metadata_type rs2_get_frame_metadata(const rs2_frame* frame, rs2_frame_metadata_value frame_metadata, rs2_error** error) BEGIN_API_CALL
{
    VALIDATE_NOT_NULL(frame);
    VALIDATE_ENUM(frame_metadata);
    return ((frame_interface*)frame)->get_frame_metadata(frame_metadata);
}
HANDLE_EXCEPTIONS_AND_RETURN(0, frame, frame_metadata)

const char* rs2_get_notification_description(rs2_notification* notification, rs2_error** error) BEGIN_API_CALL
{
    VALIDATE_NOT_NULL(notification);
    return notification->_notification->description.c_str();
}
HANDLE_EXCEPTIONS_AND_RETURN(0, notification)

rs2_time_t rs2_get_notification_timestamp(rs2_notification* notification, rs2_error** error) BEGIN_API_CALL
{
    VALIDATE_NOT_NULL(notification);
    return notification->_notification->timestamp;
}
HANDLE_EXCEPTIONS_AND_RETURN(0, notification)

rs2_log_severity rs2_get_notification_severity(rs2_notification* notification, rs2_error** error) BEGIN_API_CALL
{
    VALIDATE_NOT_NULL(notification);
    return (rs2_log_severity)notification->_notification->severity;
}
HANDLE_EXCEPTIONS_AND_RETURN(RS2_LOG_SEVERITY_NONE, notification)

rs2_notification_category rs2_get_notification_category(rs2_notification* notification, rs2_error** error) BEGIN_API_CALL
{
    VALIDATE_NOT_NULL(notification);
    return (rs2_notification_category)notification->_notification->category;
}
HANDLE_EXCEPTIONS_AND_RETURN(RS2_NOTIFICATION_CATEGORY_UNKNOWN_ERROR, notification)

const char* rs2_get_notification_serialized_data(rs2_notification* notification, rs2_error** error) BEGIN_API_CALL
{
    VALIDATE_NOT_NULL(notification);
    return notification->_notification->serialized_data.c_str();
}
HANDLE_EXCEPTIONS_AND_RETURN(0, notification)


int rs2_device_list_contains(const rs2_device_list* info_list, const rs2_device* device, rs2_error** error) BEGIN_API_CALL
{
    VALIDATE_NOT_NULL(info_list);
    VALIDATE_NOT_NULL(device);

    for (auto info : info_list->list)
    {
        // TODO: This is incapable of detecting playback devices
        // Need to extend, if playback, compare filename or something
        if (device->info && device->info->get_device_data() == info.info->get_device_data())
        {
            return 1;
        }
    }
    return 0;
}
HANDLE_EXCEPTIONS_AND_RETURN(false, info_list, device)

rs2_time_t rs2_get_frame_timestamp(const rs2_frame* frame_ref, rs2_error** error) BEGIN_API_CALL
{
    VALIDATE_NOT_NULL(frame_ref);
    return ((frame_interface*)frame_ref)->get_frame_timestamp();
}
HANDLE_EXCEPTIONS_AND_RETURN(0, frame_ref)

rs2_timestamp_domain rs2_get_frame_timestamp_domain(const rs2_frame* frame_ref, rs2_error** error) BEGIN_API_CALL
{
    VALIDATE_NOT_NULL(frame_ref);
    return ((frame_interface*)frame_ref)->get_frame_timestamp_domain();
}
HANDLE_EXCEPTIONS_AND_RETURN(RS2_TIMESTAMP_DOMAIN_COUNT, frame_ref)

rs2_sensor* rs2_get_frame_sensor(const rs2_frame* frame, rs2_error** error) BEGIN_API_CALL
{
    VALIDATE_NOT_NULL(frame);
    std::shared_ptr<librealsense::sensor_interface> sensor( ((frame_interface*)frame)->get_sensor() );
    device_interface& dev = sensor->get_device();
    auto dev_info = std::make_shared<librealsense::readonly_device_info>(dev.shared_from_this());
    rs2_device dev2{ dev.get_context(), dev_info, dev.shared_from_this() };
    return new rs2_sensor(dev2, sensor.get());
}
HANDLE_EXCEPTIONS_AND_RETURN(nullptr, frame)

int rs2_get_frame_data_size(const rs2_frame* frame_ref, rs2_error** error) BEGIN_API_CALL
{
    VALIDATE_NOT_NULL(frame_ref);
    return ((frame_interface*)frame_ref)->get_frame_data_size();
}
HANDLE_EXCEPTIONS_AND_RETURN(0, frame_ref)

const void* rs2_get_frame_data(const rs2_frame* frame_ref, rs2_error** error) BEGIN_API_CALL
{
    VALIDATE_NOT_NULL(frame_ref);
    return ((frame_interface*)frame_ref)->get_frame_data();
}
HANDLE_EXCEPTIONS_AND_RETURN(nullptr, frame_ref)

int rs2_get_frame_width(const rs2_frame* frame_ref, rs2_error** error) BEGIN_API_CALL
{
    VALIDATE_NOT_NULL(frame_ref);
    auto vf = VALIDATE_INTERFACE(((frame_interface*)frame_ref), librealsense::video_frame);
    return vf->get_width();
}
HANDLE_EXCEPTIONS_AND_RETURN(0, frame_ref)

int rs2_get_frame_height(const rs2_frame* frame_ref, rs2_error** error) BEGIN_API_CALL
{
    VALIDATE_NOT_NULL(frame_ref);
    auto vf = VALIDATE_INTERFACE(((frame_interface*)frame_ref), librealsense::video_frame);
    return vf->get_height();
}
HANDLE_EXCEPTIONS_AND_RETURN(0, frame_ref)

int rs2_get_frame_stride_in_bytes(const rs2_frame* frame_ref, rs2_error** error) BEGIN_API_CALL
{
    VALIDATE_NOT_NULL(frame_ref);
    auto vf = VALIDATE_INTERFACE(((frame_interface*)frame_ref), librealsense::video_frame);
    return vf->get_stride();
}
HANDLE_EXCEPTIONS_AND_RETURN(0, frame_ref)

const rs2_stream_profile* rs2_get_frame_stream_profile(const rs2_frame* frame_ref, rs2_error** error) BEGIN_API_CALL
{
    VALIDATE_NOT_NULL(frame_ref);
    return ((frame_interface*)frame_ref)->get_stream()->get_c_wrapper();
}
HANDLE_EXCEPTIONS_AND_RETURN(nullptr, frame_ref)

int rs2_get_frame_bits_per_pixel(const rs2_frame* frame_ref, rs2_error** error) BEGIN_API_CALL
{
    VALIDATE_NOT_NULL(frame_ref);
    auto vf = VALIDATE_INTERFACE(((frame_interface*)frame_ref), librealsense::video_frame);
    return vf->get_bpp();
}
HANDLE_EXCEPTIONS_AND_RETURN(0, frame_ref)

unsigned long long rs2_get_frame_number(const rs2_frame* frame, rs2_error** error) BEGIN_API_CALL
{
    VALIDATE_NOT_NULL(frame);
    return ((frame_interface*)frame)->get_frame_number();
}
HANDLE_EXCEPTIONS_AND_RETURN(0, frame)

void rs2_release_frame(rs2_frame* frame) BEGIN_API_CALL
{
    VALIDATE_NOT_NULL(frame);
    ((frame_interface*)frame)->release();
}
NOEXCEPT_RETURN(, frame)

void rs2_keep_frame(rs2_frame* frame) BEGIN_API_CALL
{
    VALIDATE_NOT_NULL(frame);
    ((frame_interface*)frame)->keep();
}
NOEXCEPT_RETURN(, frame)

const char* rs2_get_option_description(const rs2_options* options, rs2_option option, rs2_error** error) BEGIN_API_CALL
{
    VALIDATE_NOT_NULL(options);
    VALIDATE_OPTION(options, option);
    return options->options->get_option(option).get_description();
}
HANDLE_EXCEPTIONS_AND_RETURN(nullptr, options, option)

void rs2_frame_add_ref(rs2_frame* frame, rs2_error** error) BEGIN_API_CALL
{
    VALIDATE_NOT_NULL(frame);
    ((frame_interface*)frame)->acquire();
}
HANDLE_EXCEPTIONS_AND_RETURN(, frame)

const char* rs2_get_option_value_description(const rs2_options* options, rs2_option option, float value, rs2_error** error) BEGIN_API_CALL
{
    VALIDATE_NOT_NULL(options);
    VALIDATE_OPTION(options, option);
    return options->options->get_option(option).get_value_description(value);
}
HANDLE_EXCEPTIONS_AND_RETURN(nullptr, options, option, value)

rs2_frame_queue* rs2_create_frame_queue(int capacity, rs2_error** error) BEGIN_API_CALL
{
    return new rs2_frame_queue(capacity);
}
HANDLE_EXCEPTIONS_AND_RETURN(nullptr, capacity)

void rs2_delete_frame_queue(rs2_frame_queue* queue) BEGIN_API_CALL
{
    VALIDATE_NOT_NULL(queue);
    delete queue;
}
NOEXCEPT_RETURN(, queue)

rs2_frame* rs2_wait_for_frame(rs2_frame_queue* queue, unsigned int timeout_ms, rs2_error** error) BEGIN_API_CALL
{
    VALIDATE_NOT_NULL(queue);
    librealsense::frame_holder fh;
    if (!queue->queue.dequeue(&fh, timeout_ms))
    {
        throw std::runtime_error("Frame did not arrive in time!");
    }

    frame_interface* result = nullptr;
    std::swap(result, fh.frame);
    return (rs2_frame*)result;
}
HANDLE_EXCEPTIONS_AND_RETURN(nullptr, queue)

int rs2_poll_for_frame(rs2_frame_queue* queue, rs2_frame** output_frame, rs2_error** error) BEGIN_API_CALL
{
    VALIDATE_NOT_NULL(queue);
    VALIDATE_NOT_NULL(output_frame);
    librealsense::frame_holder fh;
    if (queue->queue.try_dequeue(&fh))
    {
        frame_interface* result = nullptr;
        std::swap(result, fh.frame);
        *output_frame = (rs2_frame*)result;
        return true;
    }

    return false;
}
HANDLE_EXCEPTIONS_AND_RETURN(0, queue, output_frame)

int rs2_try_wait_for_frame(rs2_frame_queue* queue, unsigned int timeout_ms, rs2_frame** output_frame, rs2_error** error) BEGIN_API_CALL
{
    VALIDATE_NOT_NULL(queue);
    VALIDATE_NOT_NULL(output_frame);
    librealsense::frame_holder fh;
    if (!queue->queue.dequeue(&fh, timeout_ms))
    {
        return false;
    }

    frame_interface* result = nullptr;
    std::swap(result, fh.frame);
    *output_frame = (rs2_frame*)result;
    return true;
}
HANDLE_EXCEPTIONS_AND_RETURN(0, queue, output_frame)

void rs2_enqueue_frame(rs2_frame* frame, void* queue) BEGIN_API_CALL
{
    VALIDATE_NOT_NULL(frame);
    VALIDATE_NOT_NULL(queue);
    auto q = reinterpret_cast<rs2_frame_queue*>(queue);
    librealsense::frame_holder fh;
    fh.frame = (frame_interface*)frame;
    q->queue.enqueue(std::move(fh));
}
NOEXCEPT_RETURN(, frame, queue)

void rs2_flush_queue(rs2_frame_queue* queue, rs2_error** error) BEGIN_API_CALL
{
    VALIDATE_NOT_NULL(queue);
    queue->queue.clear();
}
HANDLE_EXCEPTIONS_AND_RETURN(, queue)

void rs2_get_extrinsics(const rs2_stream_profile* from,
    const rs2_stream_profile* to,
    rs2_extrinsics* extrin, rs2_error** error) BEGIN_API_CALL
{
    VALIDATE_NOT_NULL(from);
    VALIDATE_NOT_NULL(to);
    VALIDATE_NOT_NULL(extrin);

    if (!environment::get_instance().get_extrinsics_graph().try_fetch_extrinsics(*from->profile, *to->profile, extrin))
    {
        throw not_implemented_exception("Requested extrinsics are not available!");
    }
}
HANDLE_EXCEPTIONS_AND_RETURN(, from, to, extrin)

void rs2_register_extrinsics(const rs2_stream_profile* from,
    const rs2_stream_profile* to,
    rs2_extrinsics extrin, rs2_error** error)BEGIN_API_CALL
{
    VALIDATE_NOT_NULL(from);
    VALIDATE_NOT_NULL(to);

    environment::get_instance().get_extrinsics_graph().register_extrinsics(*from->profile, *to->profile, extrin);
}
HANDLE_EXCEPTIONS_AND_RETURN(, from, to, extrin)

void rs2_override_extrinsics( const rs2_sensor* sensor, const rs2_extrinsics* extrinsics, rs2_error** error ) BEGIN_API_CALL
{
    VALIDATE_NOT_NULL( sensor );
    VALIDATE_NOT_NULL( extrinsics );

    auto ois = VALIDATE_INTERFACE( sensor->sensor, librealsense::calibrated_sensor );
    ois->override_extrinsics( *extrinsics );
}
HANDLE_EXCEPTIONS_AND_RETURN( , sensor, extrinsics )

void rs2_get_dsm_params( const rs2_sensor * sensor, rs2_dsm_params * p_params_out, rs2_error** error ) BEGIN_API_CALL
{
    VALIDATE_NOT_NULL( sensor );
    VALIDATE_NOT_NULL( p_params_out );

    auto cs = VALIDATE_INTERFACE( sensor->sensor, librealsense::calibrated_sensor );
    *p_params_out = cs->get_dsm_params();
}
HANDLE_EXCEPTIONS_AND_RETURN( , sensor, p_params_out )

void rs2_override_dsm_params( const rs2_sensor * sensor, rs2_dsm_params const * p_params, rs2_error** error ) BEGIN_API_CALL
{
    VALIDATE_NOT_NULL( sensor );
    VALIDATE_NOT_NULL( p_params );

    auto cs = VALIDATE_INTERFACE( sensor->sensor, librealsense::calibrated_sensor );
    cs->override_dsm_params( *p_params );
}
HANDLE_EXCEPTIONS_AND_RETURN( , sensor, p_params )

void rs2_reset_sensor_calibration( rs2_sensor const * sensor, rs2_error** error ) BEGIN_API_CALL
{
    VALIDATE_NOT_NULL( sensor );

    auto cs = VALIDATE_INTERFACE( sensor->sensor, librealsense::calibrated_sensor );
    cs->reset_calibration();
}
HANDLE_EXCEPTIONS_AND_RETURN( , sensor )


void rs2_hardware_reset(const rs2_device* device, rs2_error** error) BEGIN_API_CALL
{
    VALIDATE_NOT_NULL(device);
    device->device->hardware_reset();
}
HANDLE_EXCEPTIONS_AND_RETURN(, device)

// Verify  and provide API version encoded as integer value
int rs2_get_api_version(rs2_error** error) BEGIN_API_CALL
{
    // Each component type is within [0-99] range
    VALIDATE_RANGE(RS2_API_MAJOR_VERSION, 0, 99);
    VALIDATE_RANGE(RS2_API_MINOR_VERSION, 0, 99);
    VALIDATE_RANGE(RS2_API_PATCH_VERSION, 0, 99);
    return RS2_API_VERSION;
}
HANDLE_EXCEPTIONS_AND_RETURN(0, RS2_API_MAJOR_VERSION, RS2_API_MINOR_VERSION, RS2_API_PATCH_VERSION)

rs2_context* rs2_create_recording_context(int api_version, const char* filename, const char* section, rs2_recording_mode mode, rs2_error** error) BEGIN_API_CALL
{
    VALIDATE_NOT_NULL(filename);
    VALIDATE_NOT_NULL(section);
    verify_version_compatibility(api_version);

    return new rs2_context{ std::make_shared<librealsense::context>(librealsense::backend_type::record, filename, section, mode) };
}
HANDLE_EXCEPTIONS_AND_RETURN(nullptr, api_version, filename, section, mode)

rs2_context* rs2_create_mock_context_versioned(int api_version, const char* filename, const char* section, const char* min_api_version, rs2_error** error) BEGIN_API_CALL
{
    VALIDATE_NOT_NULL(filename);
    VALIDATE_NOT_NULL(section);
    verify_version_compatibility(api_version);

    return new rs2_context{ std::make_shared<librealsense::context>(librealsense::backend_type::playback, filename, section, RS2_RECORDING_MODE_COUNT, std::string(min_api_version)) };
}
HANDLE_EXCEPTIONS_AND_RETURN(nullptr, api_version, filename, section)

rs2_context* rs2_create_mock_context(int api_version, const char* filename, const char* section, rs2_error** error) BEGIN_API_CALL
{
    VALIDATE_NOT_NULL(filename);
    VALIDATE_NOT_NULL(section);
    verify_version_compatibility(api_version);

    return new rs2_context{ std::make_shared<librealsense::context>(librealsense::backend_type::playback, filename, section, RS2_RECORDING_MODE_COUNT) };
}
HANDLE_EXCEPTIONS_AND_RETURN(nullptr, api_version, filename, section)

void rs2_set_region_of_interest(const rs2_sensor* sensor, int min_x, int min_y, int max_x, int max_y, rs2_error** error) BEGIN_API_CALL
{
    VALIDATE_NOT_NULL(sensor);

    VALIDATE_LE(min_x, max_x);
    VALIDATE_LE(min_y, max_y);
    VALIDATE_LE(0, min_x);
    VALIDATE_LE(0, min_y);

    auto roi = VALIDATE_INTERFACE(sensor->sensor, librealsense::roi_sensor_interface);
    roi->get_roi_method().set({ min_x, min_y, max_x, max_y });
}
HANDLE_EXCEPTIONS_AND_RETURN(, sensor, min_x, min_y, max_x, max_y)

void rs2_get_region_of_interest(const rs2_sensor* sensor, int* min_x, int* min_y, int* max_x, int* max_y, rs2_error** error) BEGIN_API_CALL
{
    VALIDATE_NOT_NULL(sensor);
    VALIDATE_NOT_NULL(min_x);
    VALIDATE_NOT_NULL(min_y);
    VALIDATE_NOT_NULL(max_x);
    VALIDATE_NOT_NULL(max_y);

    auto roi = VALIDATE_INTERFACE(sensor->sensor, librealsense::roi_sensor_interface);
    auto rect = roi->get_roi_method().get();

    *min_x = rect.min_x;
    *min_y = rect.min_y;
    *max_x = rect.max_x;
    *max_y = rect.max_y;
}
HANDLE_EXCEPTIONS_AND_RETURN(, sensor, min_x, min_y, max_x, max_y)

void rs2_free_error(rs2_error* error) { if (error) delete error; }
const char* rs2_get_failed_function(const rs2_error* error) { return error ? error->function.c_str() : nullptr; }
const char* rs2_get_failed_args(const rs2_error* error) { return error ? error->args.c_str() : nullptr; }
const char* rs2_get_error_message(const rs2_error* error) { return error ? error->message.c_str() : nullptr; }
rs2_exception_type rs2_get_librealsense_exception_type(const rs2_error* error) { return error ? error->exception_type : RS2_EXCEPTION_TYPE_UNKNOWN; }

const char* rs2_stream_to_string(rs2_stream stream)                                       { return librealsense::get_string(stream);       }
const char* rs2_format_to_string(rs2_format format)                                       { return librealsense::get_string(format);       }
const char* rs2_distortion_to_string(rs2_distortion distortion)                           { return librealsense::get_string(distortion);   }
const char* rs2_option_to_string(rs2_option option)                                       { return librealsense::get_string(option);       }
const char* rs2_camera_info_to_string(rs2_camera_info info)                               { return librealsense::get_string(info);         }
const char* rs2_timestamp_domain_to_string(rs2_timestamp_domain info)                     { return librealsense::get_string(info);         }
const char* rs2_notification_category_to_string(rs2_notification_category category)       { return librealsense::get_string(category);     }
const char* rs2_sr300_visual_preset_to_string(rs2_sr300_visual_preset preset)             { return librealsense::get_string(preset);       }
const char* rs2_log_severity_to_string(rs2_log_severity severity)                         { return librealsense::get_string(severity);     }
const char* rs2_exception_type_to_string(rs2_exception_type type)                         { return librealsense::get_string(type);         }
const char* rs2_playback_status_to_string(rs2_playback_status status)                     { return librealsense::get_string(status);       }
const char* rs2_extension_type_to_string(rs2_extension type)                              { return librealsense::get_string(type);         }
const char* rs2_frame_metadata_to_string(rs2_frame_metadata_value metadata)               { return librealsense::get_string(metadata);     }
const char* rs2_extension_to_string(rs2_extension type)                                   { return rs2_extension_type_to_string(type);     }
const char* rs2_frame_metadata_value_to_string(rs2_frame_metadata_value metadata)         { return rs2_frame_metadata_to_string(metadata); }
const char* rs2_l500_visual_preset_to_string(rs2_l500_visual_preset preset)               { return get_string(preset); }
const char* rs2_sensor_mode_to_string(rs2_sensor_mode mode)                               { return get_string(mode); }
const char* rs2_ambient_light_to_string( rs2_ambient_light ambient ) { return get_string( ambient ); }
const char* rs2_calibration_type_to_string(rs2_calibration_type type)                     { return get_string(type); }
const char* rs2_calibration_status_to_string(rs2_calibration_status status)               { return get_string(status); }

void rs2_log_to_console(rs2_log_severity min_severity, rs2_error** error) BEGIN_API_CALL
{
    librealsense::log_to_console(min_severity);
}
HANDLE_EXCEPTIONS_AND_RETURN(, min_severity)

void rs2_log_to_file(rs2_log_severity min_severity, const char* file_path, rs2_error** error) BEGIN_API_CALL
{
    librealsense::log_to_file(min_severity, file_path);
}
HANDLE_EXCEPTIONS_AND_RETURN(, min_severity, file_path)

void rs2_log_to_callback_cpp( rs2_log_severity min_severity, rs2_log_callback * callback, rs2_error** error ) BEGIN_API_CALL
{
    // Wrap the C++ callback interface with a shared_ptr that we set to release() it (rather than delete it)
    librealsense::log_to_callback( min_severity,
        { callback, []( rs2_log_callback * p ) { p->release(); } }
    );
}
HANDLE_EXCEPTIONS_AND_RETURN( , min_severity, callback )

// librealsense wrapper around a C function
class on_log_callback : public rs2_log_callback
{
    rs2_log_callback_ptr _on_log;
    void* _user_arg;

public:
    on_log_callback( rs2_log_callback_ptr on_log, void * user_arg ) : _on_log( on_log ), _user_arg( user_arg ) {}

    void on_log( rs2_log_severity severity, rs2_log_message const& msg ) noexcept override
    {
        if( _on_log )
        {
            try
            {
                _on_log( severity, &msg, _user_arg );
            }
            catch( ... )
            {
                std::cerr << "Received an execption from log callback!" << std::endl;
            }
        }
    }
    void release() override
    {
        // Shouldn't get called...
        throw std::runtime_error( "on_log_callback::release() ?!?!?!" );
        delete this;
    }
};

void rs2_log_to_callback( rs2_log_severity min_severity, rs2_log_callback_ptr on_log, void * arg, rs2_error** error ) BEGIN_API_CALL
{
    // Wrap the C function with a callback interface that will get deleted when done
    librealsense::log_to_callback( min_severity,
        librealsense::log_callback_ptr{ new on_log_callback( on_log, arg ) }
    );
}
HANDLE_EXCEPTIONS_AND_RETURN( , min_severity, on_log, arg )


unsigned rs2_get_log_message_line_number( rs2_log_message const* msg, rs2_error** error ) BEGIN_API_CALL
{
    VALIDATE_NOT_NULL( msg );
    log_message const& wrapper = *(log_message const*) (msg);
    return wrapper.el_msg.line();
}
HANDLE_EXCEPTIONS_AND_RETURN( 0, msg )

const char* rs2_get_log_message_filename( rs2_log_message const* msg, rs2_error** error ) BEGIN_API_CALL
{
    VALIDATE_NOT_NULL( msg );
    log_message const& wrapper = *(log_message const*) (msg);
    return wrapper.el_msg.file().c_str();
}
HANDLE_EXCEPTIONS_AND_RETURN( nullptr, msg )

const char* rs2_get_raw_log_message( rs2_log_message const* msg, rs2_error** error ) BEGIN_API_CALL
{
    VALIDATE_NOT_NULL( msg );
    log_message const & wrapper = *( log_message const * )( msg );
    return wrapper.el_msg.message().c_str();
}
HANDLE_EXCEPTIONS_AND_RETURN( nullptr, msg )

const char* rs2_get_full_log_message( rs2_log_message const* msg, rs2_error** error ) BEGIN_API_CALL
{
    VALIDATE_NOT_NULL( msg );
    log_message & wrapper = *( log_message * )( msg );
    if( wrapper.built_msg.empty() )
    {
        bool const append_new_line = false;
        wrapper.built_msg = wrapper.el_msg.logger()->logBuilder()->build( &wrapper.el_msg, append_new_line );
    }
    return wrapper.built_msg.c_str();
}
HANDLE_EXCEPTIONS_AND_RETURN( nullptr, msg )


int rs2_is_sensor_extendable_to(const rs2_sensor* sensor, rs2_extension extension_type, rs2_error** error) BEGIN_API_CALL
{
    VALIDATE_NOT_NULL(sensor);
    VALIDATE_ENUM(extension_type);
    switch (extension_type)
    {
    case RS2_EXTENSION_DEBUG               : return VALIDATE_INTERFACE_NO_THROW(sensor->sensor, librealsense::debug_interface)        != nullptr;
    case RS2_EXTENSION_INFO                : return VALIDATE_INTERFACE_NO_THROW(sensor->sensor, librealsense::info_interface)         != nullptr;
    case RS2_EXTENSION_OPTIONS             : return VALIDATE_INTERFACE_NO_THROW(sensor->sensor, librealsense::options_interface)      != nullptr;
    case RS2_EXTENSION_VIDEO               : return VALIDATE_INTERFACE_NO_THROW(sensor->sensor, librealsense::video_sensor_interface) != nullptr;
    case RS2_EXTENSION_ROI                 : return VALIDATE_INTERFACE_NO_THROW(sensor->sensor, librealsense::roi_sensor_interface)   != nullptr;
    case RS2_EXTENSION_DEPTH_SENSOR        : return VALIDATE_INTERFACE_NO_THROW(sensor->sensor, librealsense::depth_sensor)           != nullptr;
    case RS2_EXTENSION_DEPTH_STEREO_SENSOR : return VALIDATE_INTERFACE_NO_THROW(sensor->sensor, librealsense::depth_stereo_sensor)    != nullptr;
    case RS2_EXTENSION_SOFTWARE_SENSOR     : return VALIDATE_INTERFACE_NO_THROW(sensor->sensor, librealsense::software_sensor)        != nullptr;
    case RS2_EXTENSION_POSE_SENSOR         : return VALIDATE_INTERFACE_NO_THROW(sensor->sensor, librealsense::pose_sensor_interface)  != nullptr;
    case RS2_EXTENSION_WHEEL_ODOMETER      : return VALIDATE_INTERFACE_NO_THROW(sensor->sensor, librealsense::wheel_odometry_interface)!= nullptr;
    case RS2_EXTENSION_TM2_SENSOR          : return VALIDATE_INTERFACE_NO_THROW(sensor->sensor, librealsense::tm2_sensor_interface)   != nullptr;
    case RS2_EXTENSION_COLOR_SENSOR        : return VALIDATE_INTERFACE_NO_THROW(sensor->sensor, librealsense::color_sensor)           != nullptr;
    case RS2_EXTENSION_MOTION_SENSOR       : return VALIDATE_INTERFACE_NO_THROW(sensor->sensor, librealsense::motion_sensor)          != nullptr;
    case RS2_EXTENSION_FISHEYE_SENSOR      : return VALIDATE_INTERFACE_NO_THROW(sensor->sensor, librealsense::fisheye_sensor)         != nullptr;
    case RS2_EXTENSION_CALIBRATED_SENSOR   : return VALIDATE_INTERFACE_NO_THROW(sensor->sensor, librealsense::calibrated_sensor)      != nullptr;

    default:
        return false;
    }
}
HANDLE_EXCEPTIONS_AND_RETURN(0, sensor, extension_type)

int rs2_is_device_extendable_to(const rs2_device* dev, rs2_extension extension, rs2_error** error) BEGIN_API_CALL
{
    VALIDATE_NOT_NULL(dev);
    VALIDATE_ENUM(extension);
    switch (extension)
    {
        case RS2_EXTENSION_DEBUG                 : return VALIDATE_INTERFACE_NO_THROW(dev->device, librealsense::debug_interface)             != nullptr;
        case RS2_EXTENSION_INFO                  : return VALIDATE_INTERFACE_NO_THROW(dev->device, librealsense::info_interface)              != nullptr;
        case RS2_EXTENSION_OPTIONS               : return VALIDATE_INTERFACE_NO_THROW(dev->device, librealsense::options_interface)           != nullptr;
        case RS2_EXTENSION_VIDEO                 : return VALIDATE_INTERFACE_NO_THROW(dev->device, librealsense::video_sensor_interface)      != nullptr;
        case RS2_EXTENSION_ROI                   : return VALIDATE_INTERFACE_NO_THROW(dev->device, librealsense::roi_sensor_interface)        != nullptr;
        case RS2_EXTENSION_DEPTH_SENSOR          : return VALIDATE_INTERFACE_NO_THROW(dev->device, librealsense::depth_sensor)                != nullptr;
        case RS2_EXTENSION_DEPTH_STEREO_SENSOR   : return VALIDATE_INTERFACE_NO_THROW(dev->device, librealsense::depth_stereo_sensor)         != nullptr;
        case RS2_EXTENSION_COLOR_SENSOR          : return VALIDATE_INTERFACE_NO_THROW(dev->device, librealsense::color_sensor) != nullptr;
        case RS2_EXTENSION_MOTION_SENSOR         : return VALIDATE_INTERFACE_NO_THROW(dev->device, librealsense::motion_sensor) != nullptr;
        case RS2_EXTENSION_FISHEYE_SENSOR        : return VALIDATE_INTERFACE_NO_THROW(dev->device, librealsense::fisheye_sensor) != nullptr;
        case RS2_EXTENSION_ADVANCED_MODE         : return VALIDATE_INTERFACE_NO_THROW(dev->device, librealsense::ds5_advanced_mode_interface) != nullptr;
        case RS2_EXTENSION_RECORD                : return VALIDATE_INTERFACE_NO_THROW(dev->device, librealsense::record_device)               != nullptr;
        case RS2_EXTENSION_PLAYBACK              : return VALIDATE_INTERFACE_NO_THROW(dev->device, librealsense::playback_device)             != nullptr;
        case RS2_EXTENSION_TM2                   : return VALIDATE_INTERFACE_NO_THROW(dev->device, librealsense::tm2_extensions)              != nullptr;
        case RS2_EXTENSION_UPDATABLE             : return VALIDATE_INTERFACE_NO_THROW(dev->device, librealsense::updatable)                   != nullptr;
        case RS2_EXTENSION_UPDATE_DEVICE         : return VALIDATE_INTERFACE_NO_THROW(dev->device, librealsense::update_device_interface)     != nullptr;
        case RS2_EXTENSION_GLOBAL_TIMER          : return VALIDATE_INTERFACE_NO_THROW(dev->device, librealsense::global_time_interface)       != nullptr;
        case RS2_EXTENSION_AUTO_CALIBRATED_DEVICE: return VALIDATE_INTERFACE_NO_THROW(dev->device, librealsense::auto_calibrated_interface)   != nullptr;
        case RS2_EXTENSION_DEVICE_CALIBRATION    : return VALIDATE_INTERFACE_NO_THROW(dev->device, librealsense::device_calibration)          != nullptr;
        case RS2_EXTENSION_SERIALIZABLE          : return VALIDATE_INTERFACE_NO_THROW(dev->device, librealsense::serializable_interface) != nullptr;
        case RS2_EXTENSION_FW_LOGGER             : return VALIDATE_INTERFACE_NO_THROW(dev->device, librealsense::firmware_logger_extensions) != nullptr;

        default:
            return false;
    }
}
HANDLE_EXCEPTIONS_AND_RETURN(0, dev, extension)


int rs2_is_frame_extendable_to(const rs2_frame* f, rs2_extension extension_type, rs2_error** error) BEGIN_API_CALL
{
    VALIDATE_NOT_NULL(f);
    VALIDATE_ENUM(extension_type);
    switch (extension_type)
    {
    case RS2_EXTENSION_VIDEO_FRAME     : return VALIDATE_INTERFACE_NO_THROW((frame_interface*)f, librealsense::video_frame)     != nullptr;
    case RS2_EXTENSION_COMPOSITE_FRAME : return VALIDATE_INTERFACE_NO_THROW((frame_interface*)f, librealsense::composite_frame) != nullptr;
    case RS2_EXTENSION_POINTS          : return VALIDATE_INTERFACE_NO_THROW((frame_interface*)f, librealsense::points)          != nullptr;
    case RS2_EXTENSION_DEPTH_FRAME     : return VALIDATE_INTERFACE_NO_THROW((frame_interface*)f, librealsense::depth_frame)     != nullptr;
    case RS2_EXTENSION_DISPARITY_FRAME : return VALIDATE_INTERFACE_NO_THROW((frame_interface*)f, librealsense::disparity_frame) != nullptr;
    case RS2_EXTENSION_MOTION_FRAME    : return VALIDATE_INTERFACE_NO_THROW((frame_interface*)f, librealsense::motion_frame)    != nullptr;
    case RS2_EXTENSION_POSE_FRAME      : return VALIDATE_INTERFACE_NO_THROW((frame_interface*)f, librealsense::pose_frame)      != nullptr;

    default:
        return false;
    }
}
HANDLE_EXCEPTIONS_AND_RETURN(0, f, extension_type)

int rs2_is_processing_block_extendable_to(const rs2_processing_block* f, rs2_extension extension_type, rs2_error** error) BEGIN_API_CALL
{
    VALIDATE_NOT_NULL(f);
    VALIDATE_ENUM(extension_type);
    switch (extension_type)
    {
    case RS2_EXTENSION_DECIMATION_FILTER: return VALIDATE_INTERFACE_NO_THROW((processing_block_interface*)(f->block.get()), librealsense::decimation_filter) != nullptr;
    case RS2_EXTENSION_THRESHOLD_FILTER: return VALIDATE_INTERFACE_NO_THROW((processing_block_interface*)(f->block.get()), librealsense::threshold) != nullptr;
    case RS2_EXTENSION_DISPARITY_FILTER: return VALIDATE_INTERFACE_NO_THROW((processing_block_interface*)(f->block.get()), librealsense::disparity_transform) != nullptr;
    case RS2_EXTENSION_SPATIAL_FILTER: return VALIDATE_INTERFACE_NO_THROW((processing_block_interface*)(f->block.get()), librealsense::spatial_filter) != nullptr;
    case RS2_EXTENSION_TEMPORAL_FILTER: return VALIDATE_INTERFACE_NO_THROW((processing_block_interface*)(f->block.get()), librealsense::temporal_filter) != nullptr;
    case RS2_EXTENSION_HOLE_FILLING_FILTER: return VALIDATE_INTERFACE_NO_THROW((processing_block_interface*)(f->block.get()), librealsense::hole_filling_filter) != nullptr;
    case RS2_EXTENSION_ZERO_ORDER_FILTER: return VALIDATE_INTERFACE_NO_THROW((processing_block_interface*)(f->block.get()), librealsense::zero_order) != nullptr;
    case RS2_EXTENSION_DEPTH_HUFFMAN_DECODER: return VALIDATE_INTERFACE_NO_THROW((processing_block_interface*)(f->block.get()), librealsense::depth_decompression_huffman) != nullptr;
  
    default:
        return false;
    }
}
HANDLE_EXCEPTIONS_AND_RETURN(0, f, extension_type)

int rs2_stream_profile_is(const rs2_stream_profile* f, rs2_extension extension_type, rs2_error** error) BEGIN_API_CALL
{
    VALIDATE_NOT_NULL(f);
    VALIDATE_ENUM(extension_type);
    switch (extension_type)
    {
    case RS2_EXTENSION_VIDEO_PROFILE    : return VALIDATE_INTERFACE_NO_THROW(f->profile, librealsense::video_stream_profile_interface)  != nullptr;
    case RS2_EXTENSION_MOTION_PROFILE   : return VALIDATE_INTERFACE_NO_THROW(f->profile, librealsense::motion_stream_profile_interface) != nullptr;
    case RS2_EXTENSION_POSE_PROFILE     : return VALIDATE_INTERFACE_NO_THROW(f->profile, librealsense::pose_stream_profile_interface)   != nullptr;
    default:
        return false;
    }
}
HANDLE_EXCEPTIONS_AND_RETURN(0, f, extension_type)

rs2_device* rs2_context_add_device(rs2_context* ctx, const char* file, rs2_error** error) BEGIN_API_CALL
{
    VALIDATE_NOT_NULL(ctx);
    VALIDATE_NOT_NULL(file);

    auto dev_info = ctx->ctx->add_device(file);
    return new rs2_device{ ctx->ctx, dev_info, dev_info->create_device(false) };
}
HANDLE_EXCEPTIONS_AND_RETURN(nullptr, ctx, file)

void rs2_context_add_software_device(rs2_context* ctx, rs2_device* dev, rs2_error** error) BEGIN_API_CALL
{
    VALIDATE_NOT_NULL(ctx);
    VALIDATE_NOT_NULL(dev);
    auto software_dev = VALIDATE_INTERFACE(dev->device, librealsense::software_device);
    
    ctx->ctx->add_software_device(software_dev->get_info());
}
HANDLE_EXCEPTIONS_AND_RETURN(, ctx, dev)

void rs2_context_remove_device(rs2_context* ctx, const char* file, rs2_error** error) BEGIN_API_CALL
{
    VALIDATE_NOT_NULL(ctx);
    VALIDATE_NOT_NULL(file);
    ctx->ctx->remove_device(file);
}
HANDLE_EXCEPTIONS_AND_RETURN(, ctx, file)

void rs2_context_unload_tracking_module(rs2_context* ctx, rs2_error** error) BEGIN_API_CALL
{
#if WITH_TRACKING
    VALIDATE_NOT_NULL(ctx);
    ctx->ctx->unload_tracking_module();
#endif
}
HANDLE_EXCEPTIONS_AND_RETURN(, ctx)

const char* rs2_playback_device_get_file_path(const rs2_device* device, rs2_error** error) BEGIN_API_CALL
{
    VALIDATE_NOT_NULL(device);
    auto playback = VALIDATE_INTERFACE(device->device, librealsense::playback_device);
    return playback->get_file_name().c_str();
}
HANDLE_EXCEPTIONS_AND_RETURN(nullptr, device)

unsigned long long int rs2_playback_get_duration(const rs2_device* device, rs2_error** error) BEGIN_API_CALL
{
    VALIDATE_NOT_NULL(device);
    auto playback = VALIDATE_INTERFACE(device->device, librealsense::playback_device);
    return playback->get_duration();
}
HANDLE_EXCEPTIONS_AND_RETURN(0, device)

void rs2_playback_seek(const rs2_device* device, long long int time, rs2_error** error) BEGIN_API_CALL
{
    VALIDATE_NOT_NULL(device);
    VALIDATE_LE(0, time);
    auto playback = VALIDATE_INTERFACE(device->device, librealsense::playback_device);
    playback->seek_to_time(std::chrono::nanoseconds(time));
}
HANDLE_EXCEPTIONS_AND_RETURN(, device)

unsigned long long int rs2_playback_get_position(const rs2_device* device, rs2_error** error) BEGIN_API_CALL
{
    VALIDATE_NOT_NULL(device);
    auto playback = VALIDATE_INTERFACE(device->device, librealsense::playback_device);
    return playback->get_position();
}
HANDLE_EXCEPTIONS_AND_RETURN(0, device)

void rs2_playback_device_resume(const rs2_device* device, rs2_error** error) BEGIN_API_CALL
{
    VALIDATE_NOT_NULL(device);
    auto playback = VALIDATE_INTERFACE(device->device, librealsense::playback_device);
    playback->resume();
}
HANDLE_EXCEPTIONS_AND_RETURN(, device)

void rs2_playback_device_pause(const rs2_device* device, rs2_error** error) BEGIN_API_CALL
{
    VALIDATE_NOT_NULL(device);
    auto playback = VALIDATE_INTERFACE(device->device, librealsense::playback_device);
    return playback->pause();
}
HANDLE_EXCEPTIONS_AND_RETURN(, device)

void rs2_playback_device_set_real_time(const rs2_device* device, int real_time, rs2_error** error) BEGIN_API_CALL
{
    VALIDATE_NOT_NULL(device);
    auto playback = VALIDATE_INTERFACE(device->device, librealsense::playback_device);
    playback->set_real_time(real_time == 0 ? false : true);
}
HANDLE_EXCEPTIONS_AND_RETURN(, device)

int rs2_playback_device_is_real_time(const rs2_device* device, rs2_error** error) BEGIN_API_CALL
{
    VALIDATE_NOT_NULL(device);
    auto playback = VALIDATE_INTERFACE(device->device, librealsense::playback_device);
    return playback->is_real_time() ? 1 : 0;
}
HANDLE_EXCEPTIONS_AND_RETURN(0, device)

void rs2_playback_device_set_status_changed_callback(const rs2_device* device, rs2_playback_status_changed_callback* callback, rs2_error** error) BEGIN_API_CALL
{
    VALIDATE_NOT_NULL(device);
    VALIDATE_NOT_NULL(callback);
    auto playback = VALIDATE_INTERFACE(device->device, librealsense::playback_device);
    auto cb = std::shared_ptr<rs2_playback_status_changed_callback>(callback, [](rs2_playback_status_changed_callback* p) { if (p) p->release(); });
    playback->playback_status_changed += [cb](rs2_playback_status status) { cb->on_playback_status_changed(status); };
}
HANDLE_EXCEPTIONS_AND_RETURN(, device, callback)


rs2_playback_status rs2_playback_device_get_current_status(const rs2_device* device, rs2_error** error) BEGIN_API_CALL
{
    VALIDATE_NOT_NULL(device);
    auto playback = VALIDATE_INTERFACE(device->device, librealsense::playback_device);
    return playback->get_current_status();
}
HANDLE_EXCEPTIONS_AND_RETURN(RS2_PLAYBACK_STATUS_UNKNOWN, device)

void rs2_playback_device_set_playback_speed(const rs2_device* device, float speed, rs2_error** error) BEGIN_API_CALL
{
    VALIDATE_NOT_NULL(device);
    auto playback = VALIDATE_INTERFACE(device->device, librealsense::playback_device);
    playback->set_frame_rate(speed);
}
HANDLE_EXCEPTIONS_AND_RETURN(, device)

void rs2_playback_device_stop(const rs2_device* device, rs2_error** error) BEGIN_API_CALL
{
    VALIDATE_NOT_NULL(device);
    auto playback = VALIDATE_INTERFACE(device->device, librealsense::playback_device);
    return playback->stop();
}
HANDLE_EXCEPTIONS_AND_RETURN(, device)

rs2_device* rs2_create_record_device(const rs2_device* device, const char* file, rs2_error** error) BEGIN_API_CALL
{
    VALIDATE_NOT_NULL(device);
    VALIDATE_NOT_NULL(device->device);
    VALIDATE_NOT_NULL(file);

    return rs2_create_record_device_ex(device, file, device->device->compress_while_record(), error);
}
HANDLE_EXCEPTIONS_AND_RETURN(nullptr, device, device->device, file)

rs2_device* rs2_create_record_device_ex(const rs2_device* device, const char* file, int compression_enabled, rs2_error** error) BEGIN_API_CALL
{
    VALIDATE_NOT_NULL(device);
    VALIDATE_NOT_NULL(file);

    return new rs2_device({
        device->ctx,
        device->info,
        std::make_shared<record_device>(device->device, std::make_shared<ros_writer>(file, compression_enabled))
        });
}
HANDLE_EXCEPTIONS_AND_RETURN(nullptr, device, file)

void rs2_record_device_pause(const rs2_device* device, rs2_error** error) BEGIN_API_CALL
{
    VALIDATE_NOT_NULL(device);
    auto record_device = VALIDATE_INTERFACE(device->device, librealsense::record_device);
    record_device->pause_recording();
}
HANDLE_EXCEPTIONS_AND_RETURN(, device)

void rs2_record_device_resume(const rs2_device* device, rs2_error** error) BEGIN_API_CALL
{
    VALIDATE_NOT_NULL(device);
    auto record_device = VALIDATE_INTERFACE(device->device, librealsense::record_device);
    record_device->resume_recording();
}
HANDLE_EXCEPTIONS_AND_RETURN(, device)

const char* rs2_record_device_filename(const rs2_device* device, rs2_error** error) BEGIN_API_CALL
{
    VALIDATE_NOT_NULL(device);
    auto record_device = VALIDATE_INTERFACE(device->device, librealsense::record_device);
    return record_device->get_filename().c_str();
}
HANDLE_EXCEPTIONS_AND_RETURN(nullptr, device)


rs2_frame* rs2_allocate_synthetic_video_frame(rs2_source* source, const rs2_stream_profile* new_stream, rs2_frame* original,
    int new_bpp, int new_width, int new_height, int new_stride, rs2_extension frame_type, rs2_error** error) BEGIN_API_CALL
{
    VALIDATE_NOT_NULL(source);
    VALIDATE_NOT_NULL(original);
    VALIDATE_NOT_NULL(new_stream);

    auto recovered_profile = std::dynamic_pointer_cast<stream_profile_interface>(new_stream->profile->shared_from_this());

    return (rs2_frame*)source->source->allocate_video_frame(recovered_profile,
        (frame_interface*)original, new_bpp, new_width, new_height, new_stride, frame_type);
}
HANDLE_EXCEPTIONS_AND_RETURN(nullptr, source, new_stream, original, new_bpp, new_width, new_height, new_stride, frame_type)

rs2_frame* rs2_allocate_synthetic_motion_frame(rs2_source* source, const rs2_stream_profile* new_stream, rs2_frame* original,
    rs2_extension frame_type, rs2_error** error) BEGIN_API_CALL
{
    VALIDATE_NOT_NULL(source);
    VALIDATE_NOT_NULL(original);
    VALIDATE_NOT_NULL(new_stream);

    auto recovered_profile = std::dynamic_pointer_cast<stream_profile_interface>(new_stream->profile->shared_from_this());

    return (rs2_frame*)source->source->allocate_motion_frame(recovered_profile,
        (frame_interface*)original, frame_type);
}
HANDLE_EXCEPTIONS_AND_RETURN(nullptr, source, new_stream, original, frame_type)

rs2_frame* rs2_allocate_points(rs2_source* source, const rs2_stream_profile* new_stream, rs2_frame* original, rs2_error** error) BEGIN_API_CALL
{
    VALIDATE_NOT_NULL(source);
    VALIDATE_NOT_NULL(original);
    VALIDATE_NOT_NULL(new_stream);

    auto recovered_profile = std::dynamic_pointer_cast<stream_profile_interface>(new_stream->profile->shared_from_this());

    return (rs2_frame*)source->source->allocate_points(recovered_profile,
        (frame_interface*)original);
}
HANDLE_EXCEPTIONS_AND_RETURN(nullptr, source, new_stream, original)

void rs2_synthetic_frame_ready(rs2_source* source, rs2_frame* frame, rs2_error** error) BEGIN_API_CALL
{
    VALIDATE_NOT_NULL(frame);

    librealsense::frame_holder holder((frame_interface*)frame);
    VALIDATE_NOT_NULL(source);

    source->source->frame_ready(std::move(holder));
}
HANDLE_EXCEPTIONS_AND_RETURN(, source, frame)

rs2_pipeline* rs2_create_pipeline(rs2_context* ctx, rs2_error ** error) BEGIN_API_CALL
{
    VALIDATE_NOT_NULL(ctx);

    auto pipe = std::make_shared<pipeline::pipeline>(ctx->ctx);

    return new rs2_pipeline{ pipe };
}
HANDLE_EXCEPTIONS_AND_RETURN(nullptr, ctx)

void rs2_pipeline_stop(rs2_pipeline* pipe, rs2_error ** error) BEGIN_API_CALL
{
    VALIDATE_NOT_NULL(pipe);

    pipe->pipeline->stop();
}
HANDLE_EXCEPTIONS_AND_RETURN(, pipe)

rs2_frame* rs2_pipeline_wait_for_frames(rs2_pipeline* pipe, unsigned int timeout_ms, rs2_error ** error) BEGIN_API_CALL
{
    VALIDATE_NOT_NULL(pipe);

    auto f = pipe->pipeline->wait_for_frames(timeout_ms);
    auto frame = f.frame;
    f.frame = nullptr;
    return (rs2_frame*)(frame);
}
HANDLE_EXCEPTIONS_AND_RETURN(nullptr, pipe)

int rs2_pipeline_poll_for_frames(rs2_pipeline * pipe, rs2_frame** output_frame, rs2_error ** error) BEGIN_API_CALL
{
    VALIDATE_NOT_NULL(pipe);
    VALIDATE_NOT_NULL(output_frame);

    librealsense::frame_holder fh;
    if (pipe->pipeline->poll_for_frames(&fh))
    {
        frame_interface* result = nullptr;
        std::swap(result, fh.frame);
        *output_frame = (rs2_frame*)result;
        return true;
    }
    return false;
}
HANDLE_EXCEPTIONS_AND_RETURN(0, pipe, output_frame)

int rs2_pipeline_try_wait_for_frames(rs2_pipeline* pipe, rs2_frame** output_frame, unsigned int timeout_ms, rs2_error ** error) BEGIN_API_CALL
{
    VALIDATE_NOT_NULL(pipe);
    VALIDATE_NOT_NULL(output_frame);

    librealsense::frame_holder fh;
    if (pipe->pipeline->try_wait_for_frames(&fh, timeout_ms))
    {
        frame_interface* result = nullptr;
        std::swap(result, fh.frame);
        *output_frame = (rs2_frame*)result;
        return true;
    }
    return false;
}
HANDLE_EXCEPTIONS_AND_RETURN(0, pipe, output_frame)

void rs2_delete_pipeline(rs2_pipeline* pipe) BEGIN_API_CALL
{
    VALIDATE_NOT_NULL(pipe);

    delete pipe;
}
NOEXCEPT_RETURN(, pipe)

rs2_pipeline_profile* rs2_pipeline_start(rs2_pipeline* pipe, rs2_error ** error) BEGIN_API_CALL
{
    VALIDATE_NOT_NULL(pipe);
    return new rs2_pipeline_profile{ pipe->pipeline->start(std::make_shared<pipeline::config>()) };
}
HANDLE_EXCEPTIONS_AND_RETURN(nullptr, pipe)

rs2_pipeline_profile* rs2_pipeline_start_with_config(rs2_pipeline* pipe, rs2_config* config, rs2_error ** error) BEGIN_API_CALL
{
    VALIDATE_NOT_NULL(pipe);
    VALIDATE_NOT_NULL(config);
    return new rs2_pipeline_profile{ pipe->pipeline->start(config->config) };
}
HANDLE_EXCEPTIONS_AND_RETURN(nullptr, pipe, config)

rs2_pipeline_profile* rs2_pipeline_start_with_callback(rs2_pipeline* pipe, rs2_frame_callback_ptr on_frame, void* user, rs2_error ** error) BEGIN_API_CALL
{
    VALIDATE_NOT_NULL(pipe);
    librealsense::frame_callback_ptr callback(new librealsense::frame_callback(on_frame, user), [](rs2_frame_callback* p) { p->release(); });
    return new rs2_pipeline_profile{ pipe->pipeline->start(std::make_shared<pipeline::config>(), move(callback)) };
}
HANDLE_EXCEPTIONS_AND_RETURN(nullptr, pipe, on_frame, user)

rs2_pipeline_profile* rs2_pipeline_start_with_config_and_callback(rs2_pipeline* pipe, rs2_config* config, rs2_frame_callback_ptr on_frame, void* user, rs2_error ** error) BEGIN_API_CALL
{
    VALIDATE_NOT_NULL(pipe);
    VALIDATE_NOT_NULL(config);
    librealsense::frame_callback_ptr callback(new librealsense::frame_callback(on_frame, user), [](rs2_frame_callback* p) { p->release(); });
    return new rs2_pipeline_profile{ pipe->pipeline->start(config->config, callback) };
}
HANDLE_EXCEPTIONS_AND_RETURN(nullptr, pipe, config, on_frame, user)

rs2_pipeline_profile* rs2_pipeline_start_with_callback_cpp(rs2_pipeline* pipe, rs2_frame_callback* callback, rs2_error ** error) BEGIN_API_CALL
{
    VALIDATE_NOT_NULL(pipe);
    VALIDATE_NOT_NULL(callback);

    return new rs2_pipeline_profile{ pipe->pipeline->start(std::make_shared<pipeline::config>(),
        { callback, [](rs2_frame_callback* p) { p->release(); } }) };
}
HANDLE_EXCEPTIONS_AND_RETURN(nullptr, pipe, callback)

rs2_pipeline_profile* rs2_pipeline_start_with_config_and_callback_cpp(rs2_pipeline* pipe, rs2_config* config, rs2_frame_callback* callback, rs2_error ** error) BEGIN_API_CALL
{
    VALIDATE_NOT_NULL(pipe);
    VALIDATE_NOT_NULL(config);
    VALIDATE_NOT_NULL(callback);

    return new rs2_pipeline_profile{ pipe->pipeline->start(config->config,
        { callback, [](rs2_frame_callback* p) { p->release(); } }) };
}
HANDLE_EXCEPTIONS_AND_RETURN(nullptr, pipe, config, callback)

rs2_pipeline_profile* rs2_pipeline_get_active_profile(rs2_pipeline* pipe, rs2_error ** error) BEGIN_API_CALL
{
    VALIDATE_NOT_NULL(pipe);

    return new rs2_pipeline_profile{ pipe->pipeline->get_active_profile() };
}
HANDLE_EXCEPTIONS_AND_RETURN(nullptr, pipe)

rs2_device* rs2_pipeline_profile_get_device(rs2_pipeline_profile* profile, rs2_error ** error) BEGIN_API_CALL
{
    VALIDATE_NOT_NULL(profile);

    auto dev = profile->profile->get_device();
    auto dev_info = std::make_shared<librealsense::readonly_device_info>(dev);
    return new rs2_device{ dev->get_context(), dev_info , dev };
}
HANDLE_EXCEPTIONS_AND_RETURN(nullptr, profile)

rs2_stream_profile_list* rs2_pipeline_profile_get_streams(rs2_pipeline_profile* profile, rs2_error** error) BEGIN_API_CALL
{
    VALIDATE_NOT_NULL(profile);
    return new rs2_stream_profile_list{ profile->profile->get_active_streams() };
}
HANDLE_EXCEPTIONS_AND_RETURN(nullptr, profile)

void rs2_delete_pipeline_profile(rs2_pipeline_profile* profile) BEGIN_API_CALL
{
    VALIDATE_NOT_NULL(profile);

    delete profile;
}
NOEXCEPT_RETURN(, profile)

//config
rs2_config* rs2_create_config(rs2_error** error) BEGIN_API_CALL
{
    return new rs2_config{ std::make_shared<pipeline::config>() };
}
HANDLE_EXCEPTIONS_AND_RETURN(nullptr, 0)

void rs2_delete_config(rs2_config* config) BEGIN_API_CALL
{
    VALIDATE_NOT_NULL(config);

    delete config;
}
NOEXCEPT_RETURN(, config)

void rs2_config_enable_stream(rs2_config* config,
    rs2_stream stream,
    int index,
    int width,
    int height,
    rs2_format format,
    int framerate,
    rs2_error** error) BEGIN_API_CALL
{
    VALIDATE_NOT_NULL(config);
    config->config->enable_stream(stream, index, width, height, format, framerate);
}
HANDLE_EXCEPTIONS_AND_RETURN(, config, stream, index, width, height, format, framerate)

void rs2_config_enable_all_stream(rs2_config* config, rs2_error ** error) BEGIN_API_CALL
{
    VALIDATE_NOT_NULL(config);
    config->config->enable_all_stream();
}
HANDLE_EXCEPTIONS_AND_RETURN(, config)

void rs2_config_enable_device(rs2_config* config, const char* serial, rs2_error ** error) BEGIN_API_CALL
{
    VALIDATE_NOT_NULL(config);
    VALIDATE_NOT_NULL(serial);

    config->config->enable_device(serial);

}
HANDLE_EXCEPTIONS_AND_RETURN(, config, serial)

void rs2_config_enable_device_from_file_repeat_option(rs2_config* config, const char* file, int repeat_playback, rs2_error ** error) BEGIN_API_CALL
{
    VALIDATE_NOT_NULL(config);
    VALIDATE_NOT_NULL(file);

    config->config->enable_device_from_file(file, repeat_playback);
}
HANDLE_EXCEPTIONS_AND_RETURN(, config, file)

void rs2_config_enable_device_from_file(rs2_config* config, const char* file, rs2_error ** error) BEGIN_API_CALL
{
    VALIDATE_NOT_NULL(config);
    VALIDATE_NOT_NULL(file);

    config->config->enable_device_from_file(file, true);
}
HANDLE_EXCEPTIONS_AND_RETURN(, config, file)

void rs2_config_enable_record_to_file(rs2_config* config, const char* file, rs2_error ** error) BEGIN_API_CALL
{
    VALIDATE_NOT_NULL(config);
    VALIDATE_NOT_NULL(file);

    config->config->enable_record_to_file(file);
}
HANDLE_EXCEPTIONS_AND_RETURN(, config, file)

void rs2_config_disable_stream(rs2_config* config, rs2_stream stream, rs2_error ** error) BEGIN_API_CALL
{
    VALIDATE_NOT_NULL(config);
    config->config->disable_stream(stream);
}
HANDLE_EXCEPTIONS_AND_RETURN(, config, stream)

void rs2_config_disable_indexed_stream(rs2_config* config, rs2_stream stream, int index, rs2_error ** error) BEGIN_API_CALL
{
    VALIDATE_NOT_NULL(config);
    config->config->disable_stream(stream, index);
}
HANDLE_EXCEPTIONS_AND_RETURN(, config, stream, index)

void rs2_config_disable_all_streams(rs2_config* config, rs2_error ** error) BEGIN_API_CALL
{
    VALIDATE_NOT_NULL(config);
    config->config->disable_all_streams();
}
HANDLE_EXCEPTIONS_AND_RETURN(, config)

rs2_pipeline_profile* rs2_config_resolve(rs2_config* config, rs2_pipeline* pipe, rs2_error ** error) BEGIN_API_CALL
{
    VALIDATE_NOT_NULL(config);
    VALIDATE_NOT_NULL(pipe);
    return new rs2_pipeline_profile{ config->config->resolve(pipe->pipeline) };
}
HANDLE_EXCEPTIONS_AND_RETURN(nullptr, config, pipe)

int rs2_config_can_resolve(rs2_config* config, rs2_pipeline* pipe, rs2_error ** error) BEGIN_API_CALL
{
    VALIDATE_NOT_NULL(config);
    VALIDATE_NOT_NULL(pipe);
    return config->config->can_resolve(pipe->pipeline) ? 1 : 0;
}
HANDLE_EXCEPTIONS_AND_RETURN(0, config, pipe)

rs2_processing_block* rs2_create_processing_block(rs2_frame_processor_callback* proc, rs2_error** error) BEGIN_API_CALL
{
    auto block = std::make_shared<librealsense::processing_block>("Custom processing block");
    block->set_processing_callback({ proc, [](rs2_frame_processor_callback* p) { p->release(); } });

    return new rs2_processing_block{ block };
}
HANDLE_EXCEPTIONS_AND_RETURN(nullptr, proc)

rs2_processing_block* rs2_create_processing_block_fptr(rs2_frame_processor_callback_ptr proc, void * context, rs2_error** error) BEGIN_API_CALL
{
    VALIDATE_NOT_NULL(proc);

    auto block = std::make_shared<librealsense::processing_block>("Custom processing block");

    block->set_processing_callback({
        new librealsense::internal_frame_processor_fptr_callback(proc, context),
        [](rs2_frame_processor_callback* p) { } });

    return new rs2_processing_block{ block };
}
HANDLE_EXCEPTIONS_AND_RETURN(nullptr, proc, context)

int rs2_processing_block_register_simple_option(rs2_processing_block* block, rs2_option option_id, float min, float max, float step, float def, rs2_error** error) BEGIN_API_CALL
{
    VALIDATE_NOT_NULL(block);
    VALIDATE_LE(min, max);
    VALIDATE_RANGE(def, min, max);
    VALIDATE_LE(0, step);

    if (block->options->supports_option(option_id)) return false;
    std::shared_ptr<option> opt = std::make_shared<float_option>(option_range{ min, max, step, def });
    // TODO: am I supposed to use the extensions API here?
    auto options = dynamic_cast<options_container*>(block->options);
    options->register_option(option_id, opt);
    return true;
}
HANDLE_EXCEPTIONS_AND_RETURN(false, block, option_id, min, max, step, def)

rs2_processing_block* rs2_create_sync_processing_block(rs2_error** error) BEGIN_API_CALL
{
    auto block = std::make_shared<librealsense::syncer_process_unit>();

    return new rs2_processing_block{ block };
}
NOARGS_HANDLE_EXCEPTIONS_AND_RETURN(nullptr)

void rs2_start_processing(rs2_processing_block* block, rs2_frame_callback* on_frame, rs2_error** error) BEGIN_API_CALL
{
    VALIDATE_NOT_NULL(block);

    block->block->set_output_callback({ on_frame, [](rs2_frame_callback* p) { p->release(); } });
}
HANDLE_EXCEPTIONS_AND_RETURN(, block, on_frame)

void rs2_start_processing_fptr(rs2_processing_block* block, rs2_frame_callback_ptr on_frame, void* user, rs2_error** error) BEGIN_API_CALL
{
    VALIDATE_NOT_NULL(block);
    VALIDATE_NOT_NULL(on_frame);

    block->block->set_output_callback({ new frame_callback(on_frame, user), [](rs2_frame_callback* p) { } });
}
HANDLE_EXCEPTIONS_AND_RETURN(, block, on_frame, user)

void rs2_start_processing_queue(rs2_processing_block* block, rs2_frame_queue* queue, rs2_error** error) BEGIN_API_CALL
{
    VALIDATE_NOT_NULL(block);
    VALIDATE_NOT_NULL(queue);
    librealsense::frame_callback_ptr callback(
        new librealsense::frame_callback(rs2_enqueue_frame, queue));
    block->block->set_output_callback(move(callback));
}
HANDLE_EXCEPTIONS_AND_RETURN(, block, queue)

void rs2_process_frame(rs2_processing_block* block, rs2_frame* frame, rs2_error** error) BEGIN_API_CALL
{
    VALIDATE_NOT_NULL(block);
    VALIDATE_NOT_NULL(frame);

    block->block->invoke(frame_holder((frame_interface*)frame));
}
HANDLE_EXCEPTIONS_AND_RETURN(, block, frame)

void rs2_delete_processing_block(rs2_processing_block* block) BEGIN_API_CALL
{
    VALIDATE_NOT_NULL(block);

    delete block;
}
NOEXCEPT_RETURN(, block)

rs2_frame* rs2_extract_frame(rs2_frame* composite, int index, rs2_error** error) BEGIN_API_CALL
{
    VALIDATE_NOT_NULL(composite);

    auto cf = VALIDATE_INTERFACE((frame_interface*)composite, librealsense::composite_frame);

    VALIDATE_RANGE(index, 0, (int)cf->get_embedded_frames_count() - 1);
    auto res = cf->get_frame(index);
    res->acquire();
    return (rs2_frame*)res;
}
HANDLE_EXCEPTIONS_AND_RETURN(nullptr, composite)

rs2_frame* rs2_allocate_composite_frame(rs2_source* source, rs2_frame** frames, int count, rs2_error** error) BEGIN_API_CALL
{
    VALIDATE_NOT_NULL(source)
    VALIDATE_NOT_NULL(frames)
    VALIDATE_RANGE(count, 1, 128);

    std::vector<frame_holder> holders(count);
    for (int i = 0; i < count; i++)
    {
        holders[i] = std::move(frame_holder((frame_interface*)frames[i]));
    }
    auto res = source->source->allocate_composite_frame(std::move(holders));

    return (rs2_frame*)res;
}
HANDLE_EXCEPTIONS_AND_RETURN(nullptr, frames, count)

int rs2_embedded_frames_count(rs2_frame* composite, rs2_error** error) BEGIN_API_CALL
{
    VALIDATE_NOT_NULL(composite)

    auto cf = VALIDATE_INTERFACE((frame_interface*)composite, librealsense::composite_frame);

    return static_cast<int>(cf->get_embedded_frames_count());
}
HANDLE_EXCEPTIONS_AND_RETURN(0, composite)

rs2_vertex* rs2_get_frame_vertices(const rs2_frame* frame, rs2_error** error) BEGIN_API_CALL
{
    VALIDATE_NOT_NULL(frame);
    auto points = VALIDATE_INTERFACE((frame_interface*)frame, librealsense::points);
    return (rs2_vertex*)points->get_vertices();
}
HANDLE_EXCEPTIONS_AND_RETURN(nullptr, frame)

void rs2_export_to_ply(const rs2_frame* frame, const char* fname, rs2_frame* texture, rs2_error** error) BEGIN_API_CALL
{
    VALIDATE_NOT_NULL(frame);
    VALIDATE_NOT_NULL(fname);
    auto points = VALIDATE_INTERFACE((frame_interface*)frame, librealsense::points);
    points->export_to_ply(fname, (frame_interface*)texture);
}
HANDLE_EXCEPTIONS_AND_RETURN(, frame, fname)

rs2_pixel* rs2_get_frame_texture_coordinates(const rs2_frame* frame, rs2_error** error) BEGIN_API_CALL
{
    VALIDATE_NOT_NULL(frame);
    auto points = VALIDATE_INTERFACE((frame_interface*)frame, librealsense::points);
    return (rs2_pixel*)points->get_texture_coordinates();
}
HANDLE_EXCEPTIONS_AND_RETURN(nullptr, frame)

int rs2_get_frame_points_count(const rs2_frame* frame, rs2_error** error) BEGIN_API_CALL
{
    VALIDATE_NOT_NULL(frame);
    auto points = VALIDATE_INTERFACE((frame_interface*)frame, librealsense::points);
    return static_cast<int>(points->get_vertex_count());
}
HANDLE_EXCEPTIONS_AND_RETURN(0, frame)

rs2_processing_block* rs2_create_pointcloud(rs2_error** error) BEGIN_API_CALL
{
    return new rs2_processing_block { pointcloud::create() };
}
NOARGS_HANDLE_EXCEPTIONS_AND_RETURN(nullptr)

rs2_processing_block* rs2_create_yuy_decoder(rs2_error** error) BEGIN_API_CALL
{
    return new rs2_processing_block { std::make_shared<yuy2_converter>(RS2_FORMAT_RGB8) };
}
NOARGS_HANDLE_EXCEPTIONS_AND_RETURN(nullptr)

rs2_processing_block* rs2_create_threshold(rs2_error** error) BEGIN_API_CALL
{
    return new rs2_processing_block { std::make_shared<threshold>() };
}
NOARGS_HANDLE_EXCEPTIONS_AND_RETURN(nullptr)

rs2_processing_block* rs2_create_units_transform(rs2_error** error) BEGIN_API_CALL
{
    return new rs2_processing_block { std::make_shared<units_transform>() };
}
NOARGS_HANDLE_EXCEPTIONS_AND_RETURN(nullptr)

rs2_processing_block* rs2_create_align(rs2_stream align_to, rs2_error** error) BEGIN_API_CALL
{
    VALIDATE_ENUM(align_to);

    auto block = create_align(align_to);

    return new rs2_processing_block{ block };
}
HANDLE_EXCEPTIONS_AND_RETURN(nullptr, align_to)

rs2_processing_block* rs2_create_colorizer(rs2_error** error) BEGIN_API_CALL
{
    auto block = std::make_shared<librealsense::colorizer>();

    auto res = new rs2_processing_block{ block };

    return res;
}
NOARGS_HANDLE_EXCEPTIONS_AND_RETURN(nullptr)


rs2_processing_block* rs2_create_decimation_filter_block(rs2_error** error) BEGIN_API_CALL
{
    auto block = std::make_shared<librealsense::decimation_filter>();

    return new rs2_processing_block{ block };
}
NOARGS_HANDLE_EXCEPTIONS_AND_RETURN(nullptr)

rs2_processing_block* rs2_create_temporal_filter_block(rs2_error** error) BEGIN_API_CALL
{
    auto block = std::make_shared<librealsense::temporal_filter>();

    return new rs2_processing_block{ block };
}
NOARGS_HANDLE_EXCEPTIONS_AND_RETURN(nullptr)

rs2_processing_block* rs2_create_spatial_filter_block(rs2_error** error) BEGIN_API_CALL
{
    auto block = std::make_shared<librealsense::spatial_filter>();

    return new rs2_processing_block{ block };
}
NOARGS_HANDLE_EXCEPTIONS_AND_RETURN(nullptr)

rs2_processing_block* rs2_create_disparity_transform_block(unsigned char transform_to_disparity, rs2_error** error) BEGIN_API_CALL
{
    auto block = std::make_shared<librealsense::disparity_transform>(transform_to_disparity > 0);

    return new rs2_processing_block{ block };
}
HANDLE_EXCEPTIONS_AND_RETURN(nullptr, transform_to_disparity)

rs2_processing_block* rs2_create_hole_filling_filter_block(rs2_error** error) BEGIN_API_CALL
{
    auto block = std::make_shared<librealsense::hole_filling_filter>();

    return new rs2_processing_block{ block };
}
NOARGS_HANDLE_EXCEPTIONS_AND_RETURN(nullptr)

rs2_processing_block* rs2_create_rates_printer_block(rs2_error** error) BEGIN_API_CALL
{
    auto block = std::make_shared<librealsense::rates_printer>();

    return new rs2_processing_block{ block };
}
NOARGS_HANDLE_EXCEPTIONS_AND_RETURN(nullptr)

rs2_processing_block* rs2_create_zero_order_invalidation_block(rs2_error** error) BEGIN_API_CALL
{
    auto block = std::make_shared<librealsense::zero_order>();

    return new rs2_processing_block{ block };
}
NOARGS_HANDLE_EXCEPTIONS_AND_RETURN(nullptr)

rs2_processing_block* rs2_create_huffman_depth_decompress_block(rs2_error** error) BEGIN_API_CALL
{
    auto block = std::make_shared<librealsense::depth_decompression_huffman>();

    return new rs2_processing_block{ block };
}
NOARGS_HANDLE_EXCEPTIONS_AND_RETURN(nullptr)

float rs2_get_depth_scale(rs2_sensor* sensor, rs2_error** error) BEGIN_API_CALL
{
    VALIDATE_NOT_NULL(sensor);
    auto ds = VALIDATE_INTERFACE(sensor->sensor, librealsense::depth_sensor);
    return ds->get_depth_scale();
}
HANDLE_EXCEPTIONS_AND_RETURN(0.f, sensor)

float rs2_get_stereo_baseline(rs2_sensor* sensor, rs2_error** error) BEGIN_API_CALL
{
    VALIDATE_NOT_NULL(sensor);
    auto ds = VALIDATE_INTERFACE(sensor->sensor, librealsense::depth_stereo_sensor);
    return ds->get_stereo_baseline_mm();
}
HANDLE_EXCEPTIONS_AND_RETURN(0.f, sensor)

rs2_device* rs2_create_device_from_sensor(const rs2_sensor* sensor, rs2_error** error) BEGIN_API_CALL
{
    VALIDATE_NOT_NULL(sensor);
    VALIDATE_NOT_NULL(sensor->parent.device);
    return new rs2_device(sensor->parent);
}
HANDLE_EXCEPTIONS_AND_RETURN(nullptr, sensor)

float rs2_depth_frame_get_distance(const rs2_frame* frame_ref, int x, int y, rs2_error** error) BEGIN_API_CALL
{
    VALIDATE_NOT_NULL(frame_ref);
    auto df = VALIDATE_INTERFACE(((frame_interface*)frame_ref), librealsense::depth_frame);
    VALIDATE_RANGE(x, 0, df->get_width() - 1);
    VALIDATE_RANGE(y, 0, df->get_height() - 1);
    return df->get_distance(x, y);
}
HANDLE_EXCEPTIONS_AND_RETURN(0, frame_ref, x, y)

float rs2_depth_frame_get_units( const rs2_frame* frame_ref, rs2_error** error ) BEGIN_API_CALL
{
    VALIDATE_NOT_NULL( frame_ref );
    auto df = VALIDATE_INTERFACE((( frame_interface * ) frame_ref ), librealsense::depth_frame );
    return df->get_units();
}
HANDLE_EXCEPTIONS_AND_RETURN( 0, frame_ref )

float rs2_depth_stereo_frame_get_baseline(const rs2_frame* frame_ref, rs2_error** error) BEGIN_API_CALL
{
    VALIDATE_NOT_NULL(frame_ref);
    auto df = VALIDATE_INTERFACE(((frame_interface*)frame_ref), librealsense::disparity_frame);
    return df->get_stereo_baseline();
}
HANDLE_EXCEPTIONS_AND_RETURN(0, frame_ref)

void rs2_pose_frame_get_pose_data(const rs2_frame* frame, rs2_pose* pose, rs2_error** error) BEGIN_API_CALL
{
    VALIDATE_NOT_NULL(frame);
    VALIDATE_NOT_NULL(pose);

    auto pf = VALIDATE_INTERFACE((frame_interface*)frame, librealsense::pose_frame);

    const float3 t = pf->get_translation();
    pose->translation = { t.x, t.y, t.z };

    const float3 v = pf->get_velocity();
    pose->velocity = { v.x, v.y, v.z };

    const float3 a = pf->get_acceleration();
    pose->acceleration = { a.x, a.y, a.z };

    const float4 r = pf->get_rotation();
    pose->rotation = { r.x, r.y, r.z, r.w };

    const float3 av = pf->get_angular_velocity();
    pose->angular_velocity = { av.x, av.y, av.z };

    const float3 aa = pf->get_angular_acceleration();
    pose->angular_acceleration = { aa.x, aa.y, aa.z };

    pose->tracker_confidence = pf->get_tracker_confidence();
    pose->mapper_confidence = pf->get_mapper_confidence();
}
HANDLE_EXCEPTIONS_AND_RETURN(, frame, pose)

rs2_time_t rs2_get_time(rs2_error** error) BEGIN_API_CALL
{
    return environment::get_instance().get_time_service()->get_time();
}
NOARGS_HANDLE_EXCEPTIONS_AND_RETURN(0)

rs2_device* rs2_create_software_device(rs2_error** error) BEGIN_API_CALL
{
    auto dev = std::make_shared<software_device>();
    return new rs2_device{ dev->get_context(), std::make_shared<readonly_device_info>(dev), dev };
}
NOARGS_HANDLE_EXCEPTIONS_AND_RETURN(0)

void rs2_software_device_create_matcher(rs2_device* dev, rs2_matchers m, rs2_error** error)BEGIN_API_CALL
{
    VALIDATE_NOT_NULL(dev);
    auto df = VALIDATE_INTERFACE(dev->device, librealsense::software_device);
    df->set_matcher_type(m);
}
HANDLE_EXCEPTIONS_AND_RETURN(, dev, m)

void rs2_software_device_register_info(rs2_device* dev, rs2_camera_info info, const char * val, rs2_error** error)BEGIN_API_CALL
{
    VALIDATE_NOT_NULL(dev);
    auto df = VALIDATE_INTERFACE(dev->device, librealsense::software_device);
    df->register_info(info, val);
}
HANDLE_EXCEPTIONS_AND_RETURN(, dev, info, val)

void rs2_software_device_update_info(rs2_device* dev, rs2_camera_info info, const char * val, rs2_error** error)BEGIN_API_CALL
{
    VALIDATE_NOT_NULL(dev);
    auto df = VALIDATE_INTERFACE(dev->device, librealsense::software_device);
    if (df->supports_info(info))
    {
        df->update_info(info, val);
    }
    else throw librealsense::invalid_value_exception(librealsense::to_string() << "info " << rs2_camera_info_to_string(info) << " not supported by the device!");
}
HANDLE_EXCEPTIONS_AND_RETURN(, dev, info, val)

rs2_sensor* rs2_software_device_add_sensor(rs2_device* dev, const char* sensor_name, rs2_error** error) BEGIN_API_CALL
{
    VALIDATE_NOT_NULL(dev);
    auto df = VALIDATE_INTERFACE(dev->device, librealsense::software_device);

    return new rs2_sensor(
        *dev,
        &df->add_software_sensor(sensor_name));
}
HANDLE_EXCEPTIONS_AND_RETURN(nullptr, dev, sensor_name)

void rs2_software_sensor_on_video_frame(rs2_sensor* sensor, rs2_software_video_frame frame, rs2_error** error) BEGIN_API_CALL
{
    VALIDATE_NOT_NULL(sensor);
    auto bs = VALIDATE_INTERFACE(sensor->sensor, librealsense::software_sensor);
    return bs->on_video_frame(frame);
}
HANDLE_EXCEPTIONS_AND_RETURN(, sensor, frame.pixels)

void rs2_software_sensor_on_motion_frame(rs2_sensor* sensor, rs2_software_motion_frame frame, rs2_error** error) BEGIN_API_CALL
{
    VALIDATE_NOT_NULL(sensor);
    auto bs = VALIDATE_INTERFACE(sensor->sensor, librealsense::software_sensor);
    return bs->on_motion_frame(frame);
}
HANDLE_EXCEPTIONS_AND_RETURN(, sensor, frame.data)

void rs2_software_sensor_on_pose_frame(rs2_sensor* sensor, rs2_software_pose_frame frame, rs2_error** error) BEGIN_API_CALL
{
    VALIDATE_NOT_NULL(sensor);
    auto bs = VALIDATE_INTERFACE(sensor->sensor, librealsense::software_sensor);
    return bs->on_pose_frame(frame);
}
HANDLE_EXCEPTIONS_AND_RETURN(, sensor, frame.data)

void rs2_software_sensor_on_notification(rs2_sensor* sensor, rs2_software_notification notif, rs2_error** error) BEGIN_API_CALL
{
    VALIDATE_NOT_NULL(sensor);
    auto bs = VALIDATE_INTERFACE(sensor->sensor, librealsense::software_sensor);
    return bs->on_notification(notif);
}
HANDLE_EXCEPTIONS_AND_RETURN(, sensor, notif.category, notif.type, notif.severity, notif.description, notif.serialized_data)

void rs2_software_sensor_set_metadata(rs2_sensor* sensor, rs2_frame_metadata_value key, rs2_metadata_type value, rs2_error** error) BEGIN_API_CALL
{
    VALIDATE_NOT_NULL(sensor);
    auto bs = VALIDATE_INTERFACE(sensor->sensor, librealsense::software_sensor);
    return bs->set_metadata(key, value);
}
HANDLE_EXCEPTIONS_AND_RETURN(, sensor, key, value)

rs2_stream_profile* rs2_software_sensor_add_video_stream(rs2_sensor* sensor, rs2_video_stream video_stream, rs2_error** error) BEGIN_API_CALL
{
    VALIDATE_NOT_NULL(sensor);
    auto bs = VALIDATE_INTERFACE(sensor->sensor, librealsense::software_sensor);
    return bs->add_video_stream(video_stream)->get_c_wrapper();
}
HANDLE_EXCEPTIONS_AND_RETURN(0,sensor, video_stream.type, video_stream.index, video_stream.fmt, video_stream.width, video_stream.height, video_stream.uid)

rs2_stream_profile* rs2_software_sensor_add_video_stream_ex(rs2_sensor* sensor, rs2_video_stream video_stream, int is_default, rs2_error** error) BEGIN_API_CALL
{
    VALIDATE_NOT_NULL(sensor);
    auto bs = VALIDATE_INTERFACE(sensor->sensor, librealsense::software_sensor);
    return bs->add_video_stream(video_stream, is_default)->get_c_wrapper();
}
HANDLE_EXCEPTIONS_AND_RETURN(0, sensor, video_stream.type, video_stream.index, video_stream.fmt, video_stream.width, video_stream.height, video_stream.uid, is_default)

rs2_stream_profile* rs2_software_sensor_add_motion_stream(rs2_sensor* sensor, rs2_motion_stream motion_stream, rs2_error** error) BEGIN_API_CALL
{
    VALIDATE_NOT_NULL(sensor);
    auto bs = VALIDATE_INTERFACE(sensor->sensor, librealsense::software_sensor);
    return bs->add_motion_stream(motion_stream)->get_c_wrapper();
}
HANDLE_EXCEPTIONS_AND_RETURN(0, sensor, motion_stream.type, motion_stream.index, motion_stream.fmt, motion_stream.uid)

rs2_stream_profile* rs2_software_sensor_add_motion_stream_ex(rs2_sensor* sensor, rs2_motion_stream motion_stream, int is_default, rs2_error** error) BEGIN_API_CALL
{
    VALIDATE_NOT_NULL(sensor);
    auto bs = VALIDATE_INTERFACE(sensor->sensor, librealsense::software_sensor);
    return bs->add_motion_stream(motion_stream, is_default)->get_c_wrapper();
}
HANDLE_EXCEPTIONS_AND_RETURN(0, sensor, motion_stream.type, motion_stream.index, motion_stream.fmt, motion_stream.uid, is_default)

rs2_stream_profile* rs2_software_sensor_add_pose_stream(rs2_sensor* sensor, rs2_pose_stream pose_stream, rs2_error** error) BEGIN_API_CALL
{
    VALIDATE_NOT_NULL(sensor);
    auto bs = VALIDATE_INTERFACE(sensor->sensor, librealsense::software_sensor);
    return bs->add_pose_stream(pose_stream)->get_c_wrapper();
}
HANDLE_EXCEPTIONS_AND_RETURN(0, sensor, pose_stream.type, pose_stream.index, pose_stream.fmt, pose_stream.uid)

rs2_stream_profile* rs2_software_sensor_add_pose_stream_ex(rs2_sensor* sensor, rs2_pose_stream pose_stream, int is_default, rs2_error** error) BEGIN_API_CALL
{
    VALIDATE_NOT_NULL(sensor);
    auto bs = VALIDATE_INTERFACE(sensor->sensor, librealsense::software_sensor);
    return bs->add_pose_stream(pose_stream, is_default)->get_c_wrapper();
}
HANDLE_EXCEPTIONS_AND_RETURN(0, sensor, pose_stream.type, pose_stream.index, pose_stream.fmt, pose_stream.uid, is_default)

void rs2_software_sensor_add_read_only_option(rs2_sensor* sensor, rs2_option option, float val, rs2_error** error) BEGIN_API_CALL
{
    VALIDATE_NOT_NULL(sensor);
    auto bs = VALIDATE_INTERFACE(sensor->sensor, librealsense::software_sensor);
    return bs->add_read_only_option(option, val);
}
HANDLE_EXCEPTIONS_AND_RETURN(, sensor, option, val)

void rs2_software_sensor_update_read_only_option(rs2_sensor* sensor, rs2_option option, float val, rs2_error** error) BEGIN_API_CALL
{
    VALIDATE_NOT_NULL(sensor);
    auto bs = VALIDATE_INTERFACE(sensor->sensor, librealsense::software_sensor);
    return bs->update_read_only_option(option, val);
}
HANDLE_EXCEPTIONS_AND_RETURN(, sensor, option, val)

void rs2_software_sensor_add_option(rs2_sensor* sensor, rs2_option option, float min, float max, float step, float def, int is_writable, rs2_error** error) BEGIN_API_CALL
{
    VALIDATE_LE(min, max);
    VALIDATE_RANGE(def, min, max);
    VALIDATE_LE(0, step);
    VALIDATE_NOT_NULL(sensor);
    auto bs = VALIDATE_INTERFACE(sensor->sensor, librealsense::software_sensor);
    return bs->add_option(option, option_range{ min, max, step, def }, bool(is_writable));
}
HANDLE_EXCEPTIONS_AND_RETURN(, sensor, option, min, max, step, def, is_writable)

void rs2_software_sensor_detach(rs2_sensor* sensor, rs2_error** error) BEGIN_API_CALL
{
    VALIDATE_NOT_NULL(sensor);
    auto bs = VALIDATE_INTERFACE(sensor->sensor, librealsense::software_sensor);
    // Are the first two necessary?
    sensor->parent.ctx.reset();
    sensor->parent.info.reset();
    sensor->parent.device.reset();
}
HANDLE_EXCEPTIONS_AND_RETURN(, sensor)

void rs2_log(rs2_log_severity severity, const char * message, rs2_error ** error) BEGIN_API_CALL
{
    VALIDATE_ENUM(severity);
    VALIDATE_NOT_NULL(message);
    switch (severity)
    {
    case RS2_LOG_SEVERITY_DEBUG:
        LOG_DEBUG(message);
        break;
    case RS2_LOG_SEVERITY_INFO:
        LOG_INFO(message);
        break;
    case RS2_LOG_SEVERITY_WARN:
        LOG_WARNING(message);
        break;
    case RS2_LOG_SEVERITY_ERROR:
        LOG_ERROR(message);
        break;
    case RS2_LOG_SEVERITY_FATAL:
        LOG_FATAL(message);
        break;
    case RS2_LOG_SEVERITY_NONE:
        break;
    default:
        LOG_INFO(message);
    }
}
HANDLE_EXCEPTIONS_AND_RETURN(, severity, message)

void rs2_loopback_enable(const rs2_device* device, const char* from_file, rs2_error** error) BEGIN_API_CALL
{
    VALIDATE_NOT_NULL(device);
    VALIDATE_NOT_NULL(from_file);

    auto loopback = VALIDATE_INTERFACE(device->device, librealsense::tm2_extensions);
    loopback->enable_loopback(from_file);

}
HANDLE_EXCEPTIONS_AND_RETURN(, device, from_file)

void rs2_loopback_disable(const rs2_device* device, rs2_error** error) BEGIN_API_CALL
{
    VALIDATE_NOT_NULL(device);

    auto loopback = VALIDATE_INTERFACE(device->device, librealsense::tm2_extensions);
    loopback->disable_loopback();
}
HANDLE_EXCEPTIONS_AND_RETURN(, device)

int rs2_loopback_is_enabled(const rs2_device* device, rs2_error** error) BEGIN_API_CALL
{
    VALIDATE_NOT_NULL(device);

    auto loopback = VALIDATE_INTERFACE(device->device, librealsense::tm2_extensions);
    return loopback->is_enabled() ? 1 : 0;
}
HANDLE_EXCEPTIONS_AND_RETURN(0, device)

void rs2_connect_tm2_controller(const rs2_device* device, const unsigned char* mac, rs2_error** error) BEGIN_API_CALL
{
    VALIDATE_NOT_NULL(device);
    VALIDATE_NOT_NULL(mac);

    auto tm2 = VALIDATE_INTERFACE(device->device, librealsense::tm2_extensions);
    tm2->connect_controller({ mac[0], mac[1], mac[2], mac[3], mac[4], mac[5] });
}
HANDLE_EXCEPTIONS_AND_RETURN(, device)

void rs2_disconnect_tm2_controller(const rs2_device* device, int id, rs2_error** error) BEGIN_API_CALL
{
    VALIDATE_NOT_NULL(device);

    auto tm2 = VALIDATE_INTERFACE(device->device, librealsense::tm2_extensions);
    tm2->disconnect_controller(id);
}
HANDLE_EXCEPTIONS_AND_RETURN(, device)

void rs2_set_intrinsics(const rs2_sensor* sensor, const rs2_stream_profile* profile, const rs2_intrinsics* intrinsics, rs2_error** error) BEGIN_API_CALL
{
    VALIDATE_NOT_NULL(sensor);
    VALIDATE_NOT_NULL(profile);
    VALIDATE_NOT_NULL(intrinsics);

    auto tm2 = VALIDATE_INTERFACE(sensor->sensor, librealsense::tm2_sensor_interface);
    tm2->set_intrinsics(*profile->profile, *intrinsics);
}
HANDLE_EXCEPTIONS_AND_RETURN(, sensor, profile, intrinsics)

void rs2_override_intrinsics( const rs2_sensor* sensor, const rs2_intrinsics* intrinsics, rs2_error** error ) BEGIN_API_CALL
{
    VALIDATE_NOT_NULL( sensor );
    VALIDATE_NOT_NULL( intrinsics );
    
    auto ois = VALIDATE_INTERFACE( sensor->sensor, librealsense::calibrated_sensor );
    ois->override_intrinsics( *intrinsics );
}
HANDLE_EXCEPTIONS_AND_RETURN( , sensor, intrinsics )

void rs2_set_extrinsics(const rs2_sensor* from_sensor, const rs2_stream_profile* from_profile, rs2_sensor* to_sensor, const rs2_stream_profile* to_profile, const rs2_extrinsics* extrinsics, rs2_error** error) BEGIN_API_CALL
{
    VALIDATE_NOT_NULL(from_sensor);
    VALIDATE_NOT_NULL(from_profile);
    VALIDATE_NOT_NULL(to_sensor);
    VALIDATE_NOT_NULL(to_profile);
    VALIDATE_NOT_NULL(extrinsics);
    
    auto from_dev = from_sensor->parent.device;
    if (!from_dev) from_dev = from_sensor->sensor->get_device().shared_from_this();
    auto to_dev = to_sensor->parent.device;
    if (!to_dev) to_dev = to_sensor->sensor->get_device().shared_from_this();
    
    if (from_dev != to_dev)
    {
        LOG_ERROR("Cannot set extrinsics of two different devices \n");
        return;
    }

    auto tm2 = VALIDATE_INTERFACE(from_sensor->sensor, librealsense::tm2_sensor_interface);
    tm2->set_extrinsics(*from_profile->profile, *to_profile->profile, *extrinsics);
}
HANDLE_EXCEPTIONS_AND_RETURN(, from_sensor, from_profile, to_sensor, to_profile, extrinsics)

void rs2_set_motion_device_intrinsics(const rs2_sensor* sensor, const rs2_stream_profile* profile, const rs2_motion_device_intrinsic* intrinsics, rs2_error** error) BEGIN_API_CALL
{
    VALIDATE_NOT_NULL(sensor);
    VALIDATE_NOT_NULL(profile);
    VALIDATE_NOT_NULL(intrinsics);

    auto tm2 = VALIDATE_INTERFACE(sensor->sensor, librealsense::tm2_sensor_interface);
    tm2->set_motion_device_intrinsics(*profile->profile, *intrinsics);
}
HANDLE_EXCEPTIONS_AND_RETURN(, sensor, profile, intrinsics)

void rs2_reset_to_factory_calibration(const rs2_device* device, rs2_error** error) BEGIN_API_CALL
{
    VALIDATE_NOT_NULL(device);
    auto tm2 = dynamic_cast<tm2_sensor_interface*>(&device->device->get_sensor(0));
    if (tm2)
        tm2->reset_to_factory_calibration();
    else
    {
        auto auto_calib = std::dynamic_pointer_cast<auto_calibrated_interface>(device->device);
        if (!auto_calib)
            throw std::runtime_error("this device does not supports reset to factory calibration");
        auto_calib->reset_to_factory_calibration();
    }
}
HANDLE_EXCEPTIONS_AND_RETURN(, device)

void rs2_write_calibration(const rs2_device* device, rs2_error** error) BEGIN_API_CALL
{
    VALIDATE_NOT_NULL(device);
    auto tm2 = dynamic_cast<tm2_sensor_interface*>(&device->device->get_sensor(0));
    if (tm2)
        tm2->write_calibration();
    else
    {
        auto auto_calib = std::dynamic_pointer_cast<auto_calibrated_interface>(device->device);
        if (!auto_calib)
            throw std::runtime_error("this device does not supports auto calibration");
        auto_calib->write_calibration();
    }
}
HANDLE_EXCEPTIONS_AND_RETURN(, device)

rs2_processing_block_list* rs2_get_recommended_processing_blocks(rs2_sensor* sensor, rs2_error** error) BEGIN_API_CALL
{
    VALIDATE_NOT_NULL(sensor);                            
    return new rs2_processing_block_list{ sensor->sensor->get_recommended_processing_blocks() };
}
HANDLE_EXCEPTIONS_AND_RETURN(nullptr, sensor)

rs2_processing_block* rs2_get_processing_block(const rs2_processing_block_list* list, int index, rs2_error** error) BEGIN_API_CALL
{
    VALIDATE_NOT_NULL(list);
    VALIDATE_RANGE(index, 0, (int)list->list.size() - 1);

    return new rs2_processing_block(list->list[index]);
}
HANDLE_EXCEPTIONS_AND_RETURN(nullptr, list, index)

int rs2_get_recommended_processing_blocks_count(const rs2_processing_block_list* list, rs2_error** error) BEGIN_API_CALL
{
    VALIDATE_NOT_NULL(list);
    return static_cast<int>(list->list.size());
}
HANDLE_EXCEPTIONS_AND_RETURN(0, list)

void rs2_delete_recommended_processing_blocks(rs2_processing_block_list* list) BEGIN_API_CALL
{
    VALIDATE_NOT_NULL(list);
    delete list;
}
NOEXCEPT_RETURN(, list)

const char* rs2_get_processing_block_info(const rs2_processing_block* block, rs2_camera_info info, rs2_error** error) BEGIN_API_CALL
{
    VALIDATE_NOT_NULL(block);
    VALIDATE_ENUM(info);
    if (block->block->supports_info(info))
    {
        return block->block->get_info(info).c_str();
    }
    throw librealsense::invalid_value_exception(librealsense::to_string() << "Info " << rs2_camera_info_to_string(info) << " not supported by processing block!");
}
HANDLE_EXCEPTIONS_AND_RETURN(nullptr, block, info)

int rs2_supports_processing_block_info(const rs2_processing_block* block, rs2_camera_info info, rs2_error** error) BEGIN_API_CALL
{
    VALIDATE_NOT_NULL(block);
    VALIDATE_ENUM(info);
    return block->block->supports_info(info);
}
HANDLE_EXCEPTIONS_AND_RETURN(false, block, info)

int rs2_import_localization_map(const rs2_sensor* sensor, const unsigned char* lmap_blob, unsigned int blob_size, rs2_error** error) BEGIN_API_CALL
{
    VALIDATE_NOT_NULL(sensor);
    VALIDATE_NOT_NULL(lmap_blob);
    VALIDATE_RANGE(blob_size,1, std::numeric_limits<uint32_t>::max());      // Set by FW

    auto pose_snr = VALIDATE_INTERFACE(sensor->sensor, librealsense::pose_sensor_interface);

    std::vector<uint8_t> buffer_to_send(lmap_blob, lmap_blob + blob_size);
    return (int)pose_snr->import_relocalization_map(buffer_to_send);
}
HANDLE_EXCEPTIONS_AND_RETURN(0, sensor, lmap_blob, blob_size)

const rs2_raw_data_buffer* rs2_export_localization_map(const rs2_sensor* sensor, rs2_error** error) BEGIN_API_CALL
{
    VALIDATE_NOT_NULL(sensor);

    auto pose_snr = VALIDATE_INTERFACE(sensor->sensor, librealsense::pose_sensor_interface);
    std::vector<uint8_t> recv_buffer;
    if (pose_snr->export_relocalization_map(recv_buffer))
        return new rs2_raw_data_buffer{ recv_buffer };
    return (rs2_raw_data_buffer*)nullptr;
}
HANDLE_EXCEPTIONS_AND_RETURN(nullptr, sensor)

int rs2_set_static_node(const rs2_sensor* sensor, const char* guid, const rs2_vector pos, const rs2_quaternion orient, rs2_error** error) BEGIN_API_CALL
{
    VALIDATE_NOT_NULL(sensor);
    VALIDATE_NOT_NULL(guid);
    auto pose_snr = VALIDATE_INTERFACE(sensor->sensor, librealsense::pose_sensor_interface);
    std::string s_guid(guid);
    VALIDATE_RANGE(s_guid.size(), 1, 127);      // T2xx spec

    return int(pose_snr->set_static_node(s_guid, { pos.x, pos.y, pos.z }, { orient.x, orient.y, orient.z, orient.w }));
}
HANDLE_EXCEPTIONS_AND_RETURN(0, sensor, guid, pos, orient)

int rs2_get_static_node(const rs2_sensor* sensor, const char* guid, rs2_vector *pos, rs2_quaternion *orient, rs2_error** error) BEGIN_API_CALL
{
    VALIDATE_NOT_NULL(sensor);
    VALIDATE_NOT_NULL(guid);
    VALIDATE_NOT_NULL(pos);
    VALIDATE_NOT_NULL(orient);
    auto pose_snr = VALIDATE_INTERFACE(sensor->sensor, librealsense::pose_sensor_interface);
    std::string s_guid(guid);
    VALIDATE_RANGE(s_guid.size(), 1, 127);      // T2xx spec

    float3 t_pos{};
    float4 t_or {};
    int ret = 0;
    if ((ret = pose_snr->get_static_node(s_guid, t_pos, t_or)))
    {
        pos->x = t_pos.x;
        pos->y = t_pos.y;
        pos->z = t_pos.z;
        orient->x = t_or.x;
        orient->y = t_or.y;
        orient->z = t_or.z;
        orient->w = t_or.w;
    }
    return ret;
}
HANDLE_EXCEPTIONS_AND_RETURN(0, sensor, guid, pos, orient)

int rs2_remove_static_node(const rs2_sensor* sensor, const char* guid, rs2_error** error) BEGIN_API_CALL
{
    VALIDATE_NOT_NULL(sensor);
    VALIDATE_NOT_NULL(guid);
    auto pose_snr = VALIDATE_INTERFACE(sensor->sensor, librealsense::pose_sensor_interface);
    std::string s_guid(guid);
    VALIDATE_RANGE(s_guid.size(), 1, 127);      // T2xx spec

    return int(pose_snr->remove_static_node(s_guid));
}
HANDLE_EXCEPTIONS_AND_RETURN(0, sensor, guid)

int rs2_load_wheel_odometry_config(const rs2_sensor* sensor, const unsigned char* odometry_blob, unsigned int blob_size, rs2_error** error) BEGIN_API_CALL
{
    VALIDATE_NOT_NULL(sensor);
    VALIDATE_NOT_NULL(odometry_blob);
    VALIDATE_RANGE(blob_size, 1, std::numeric_limits<uint32_t>::max());

    auto wo_snr = VALIDATE_INTERFACE(sensor->sensor, librealsense::wheel_odometry_interface);

    std::vector<uint8_t> buffer_to_send(odometry_blob, odometry_blob + blob_size);
    int ret = wo_snr->load_wheel_odometery_config(buffer_to_send);
    if (!ret)
        throw librealsense::wrong_api_call_sequence_exception(librealsense::to_string() << "Load wheel odometry config failed, file size " << blob_size);
    return ret;
}
HANDLE_EXCEPTIONS_AND_RETURN(0, sensor, odometry_blob, blob_size)

int rs2_send_wheel_odometry(const rs2_sensor* sensor, char wo_sensor_id, unsigned int frame_num,
                            const rs2_vector translational_velocity, rs2_error** error) BEGIN_API_CALL
{
    VALIDATE_NOT_NULL(sensor);
    auto wo_snr = VALIDATE_INTERFACE(sensor->sensor, librealsense::wheel_odometry_interface);

    return wo_snr->send_wheel_odometry(wo_sensor_id, frame_num, { translational_velocity.x, translational_velocity.y, translational_velocity.z });
}
HANDLE_EXCEPTIONS_AND_RETURN(0, sensor, wo_sensor_id, frame_num, translational_velocity)

void rs2_update_firmware_cpp(const rs2_device* device, const void* fw_image, int fw_image_size, rs2_update_progress_callback* callback, rs2_error** error) BEGIN_API_CALL
{
    VALIDATE_NOT_NULL(device);
    VALIDATE_NOT_NULL(fw_image);

    if(fw_image_size <= 0)
        throw std::runtime_error("invlid firmware image size provided to rs2_update_cpp");

    auto fwu = VALIDATE_INTERFACE(device->device, librealsense::update_device_interface);

    if (callback == NULL)
        fwu->update(fw_image, fw_image_size, nullptr);
    else
        fwu->update(fw_image, fw_image_size, { callback, [](rs2_update_progress_callback* p) { p->release(); } });
}
HANDLE_EXCEPTIONS_AND_RETURN(, device, fw_image)

void rs2_update_firmware(const rs2_device* device, const void* fw_image, int fw_image_size, rs2_update_progress_callback_ptr callback, void* client_data, rs2_error** error) BEGIN_API_CALL
{
    VALIDATE_NOT_NULL(device);
    VALIDATE_NOT_NULL(fw_image);

    if (fw_image_size <= 0)
        throw std::runtime_error("invlid firmware image size provided to rs2_update");

    auto fwu = VALIDATE_INTERFACE(device->device, librealsense::update_device_interface);

    if(callback == NULL)
        fwu->update(fw_image, fw_image_size, nullptr);
    else
    {
        librealsense::update_progress_callback_ptr cb(new librealsense::update_progress_callback(callback, client_data),
            [](update_progress_callback* p) { delete p; });
        fwu->update(fw_image, fw_image_size, std::move(cb));
    }
}
HANDLE_EXCEPTIONS_AND_RETURN(, device, fw_image)

const rs2_raw_data_buffer* rs2_create_flash_backup_cpp(const rs2_device* device, rs2_update_progress_callback* callback, rs2_error** error) BEGIN_API_CALL
{
    VALIDATE_NOT_NULL(device);

    auto fwud = std::dynamic_pointer_cast<updatable>(device->device);
    if (!fwud)
        throw std::runtime_error("This device does not supports update protocol!");

    std::vector<uint8_t> res;

    if (callback == NULL)
        res = fwud->backup_flash(nullptr);
    else
        res = fwud->backup_flash({ callback, [](rs2_update_progress_callback* p) { p->release(); } });

    return new rs2_raw_data_buffer{ res };
}
HANDLE_EXCEPTIONS_AND_RETURN(nullptr, device)

const rs2_raw_data_buffer* rs2_create_flash_backup(const rs2_device* device, rs2_update_progress_callback_ptr callback, void* client_data, rs2_error** error) BEGIN_API_CALL
{
    VALIDATE_NOT_NULL(device);

    auto fwud = std::dynamic_pointer_cast<updatable>(device->device);
    if (!fwud)
        throw std::runtime_error("This device does not supports update protocol!");

    std::vector<uint8_t> res;

    if (callback == NULL)
        res = fwud->backup_flash(nullptr);
    else
    {
        librealsense::update_progress_callback_ptr cb(new librealsense::update_progress_callback(callback, client_data),
            [](update_progress_callback* p) { delete p; });
        res = fwud->backup_flash(std::move(cb));
    }

    return new rs2_raw_data_buffer{ res };
}
HANDLE_EXCEPTIONS_AND_RETURN(nullptr, device)

void rs2_update_firmware_unsigned_cpp(const rs2_device* device, const void* image, int image_size, rs2_update_progress_callback* callback, int update_mode, rs2_error** error) BEGIN_API_CALL
{
    VALIDATE_NOT_NULL(device);
    VALIDATE_NOT_NULL(image);

    if (image_size <= 0)
        throw std::runtime_error("invlid firmware image size provided to rs2_update_firmware_unsigned_cpp");

    auto fwud = std::dynamic_pointer_cast<updatable>(device->device);
    if (!fwud)
        throw std::runtime_error("This device does not supports update protocol!");

    std::vector<uint8_t> buffer((uint8_t*)image, (uint8_t*)image + image_size);

    if (callback == NULL)
        fwud->update_flash(buffer, nullptr, update_mode);
    else
        fwud->update_flash(buffer, { callback, [](rs2_update_progress_callback* p) { p->release(); } }, update_mode);
}
HANDLE_EXCEPTIONS_AND_RETURN(, image, device)

void rs2_update_firmware_unsigned(const rs2_device* device, const void* image, int image_size, rs2_update_progress_callback_ptr callback, void* client_data, int update_mode,  rs2_error** error) BEGIN_API_CALL
{
    VALIDATE_NOT_NULL(device);
    VALIDATE_NOT_NULL(image);

    if (image_size <= 0)
        throw std::runtime_error("invlid firmware image size provided to rs2_update_firmware_unsigned");

    auto fwud = std::dynamic_pointer_cast<updatable>(device->device);
    if (!fwud)
        throw std::runtime_error("This device does not supports update protocol!");

    std::vector<uint8_t> buffer((uint8_t*)image, (uint8_t*)image + image_size);

    if (callback == NULL)
        fwud->update_flash(buffer, nullptr, update_mode);
    else
    {
        librealsense::update_progress_callback_ptr cb(new librealsense::update_progress_callback(callback, client_data),
            [](update_progress_callback* p) { delete p; });
        fwud->update_flash(buffer, std::move(cb), update_mode);
    }
}
HANDLE_EXCEPTIONS_AND_RETURN(, image, device)

void rs2_enter_update_state(const rs2_device* device, rs2_error** error) BEGIN_API_CALL
{
    VALIDATE_NOT_NULL(device);

    auto fwud = std::dynamic_pointer_cast<updatable>(device->device);
    if (!fwud)
        throw std::runtime_error("this device does not supports fw update");
    fwud->enter_update_state();
}
HANDLE_EXCEPTIONS_AND_RETURN(, device)

const rs2_raw_data_buffer* rs2_run_on_chip_calibration_cpp(rs2_device* device, const void* json_content, int content_size, float* health, rs2_update_progress_callback* progress_callback, int timeout_ms, rs2_error** error) BEGIN_API_CALL
{
    VALIDATE_NOT_NULL(device);
    VALIDATE_NOT_NULL(health);

    if (content_size > 0)
        VALIDATE_NOT_NULL(json_content);

    auto auto_calib = VALIDATE_INTERFACE(device->device, librealsense::auto_calibrated_interface);

    std::vector<uint8_t> buffer;

    std::string json((char*)json_content, (char*)json_content + content_size);
    if (progress_callback == nullptr)
        buffer = auto_calib->run_on_chip_calibration(timeout_ms, json, health, nullptr);
    else
        buffer = auto_calib->run_on_chip_calibration(timeout_ms, json, health, { progress_callback, [](rs2_update_progress_callback* p) { p->release(); } });

    return new rs2_raw_data_buffer { buffer };
}
HANDLE_EXCEPTIONS_AND_RETURN(nullptr, device)

const rs2_raw_data_buffer* rs2_run_on_chip_calibration(rs2_device* device, const void* json_content, int content_size, float* health, rs2_update_progress_callback_ptr progress_callback, void* user, int timeout_ms, rs2_error** error) BEGIN_API_CALL
{
    VALIDATE_NOT_NULL(device);
    VALIDATE_NOT_NULL(health);

    if (content_size > 0)
        VALIDATE_NOT_NULL(json_content);

    auto auto_calib = VALIDATE_INTERFACE(device->device, librealsense::auto_calibrated_interface);

    std::vector<uint8_t> buffer;

    std::string json((char*)json_content, (char*)json_content + content_size);

    if (progress_callback == nullptr)
        buffer = auto_calib->run_on_chip_calibration(timeout_ms, json, health, nullptr);
    else
    {
        librealsense::update_progress_callback_ptr cb(new librealsense::update_progress_callback(progress_callback, user),
            [](update_progress_callback* p) { delete p; });

        buffer = auto_calib->run_on_chip_calibration(timeout_ms, json, health, cb);
    }

    return new rs2_raw_data_buffer{ buffer };
}
HANDLE_EXCEPTIONS_AND_RETURN(nullptr, device)

const rs2_raw_data_buffer* rs2_run_tare_calibration_cpp(rs2_device* device, float ground_truth_mm, const void* json_content, int content_size, rs2_update_progress_callback* progress_callback, int timeout_ms, rs2_error** error) BEGIN_API_CALL
{
    VALIDATE_NOT_NULL(device);

    if(content_size > 0)
        VALIDATE_NOT_NULL(json_content);

    auto auto_calib = VALIDATE_INTERFACE(device->device, librealsense::auto_calibrated_interface);

    std::vector<uint8_t> buffer;
    std::string json((char*)json_content, (char*)json_content + content_size);
    if (progress_callback == nullptr)
        buffer = auto_calib->run_tare_calibration(timeout_ms, ground_truth_mm, json, nullptr);
    else
        buffer = auto_calib->run_tare_calibration(timeout_ms, ground_truth_mm, json, { progress_callback, [](rs2_update_progress_callback* p) { p->release(); } });

    return new rs2_raw_data_buffer{ buffer };
}
HANDLE_EXCEPTIONS_AND_RETURN(nullptr, device)

const rs2_raw_data_buffer* rs2_run_tare_calibration(rs2_device* device, float ground_truth_mm, const void* json_content, int content_size, rs2_update_progress_callback_ptr progress_callback, void* user, int timeout_ms, rs2_error** error) BEGIN_API_CALL
{
    VALIDATE_NOT_NULL(device);

    if (content_size > 0)
        VALIDATE_NOT_NULL(json_content);

    auto auto_calib = VALIDATE_INTERFACE(device->device, librealsense::auto_calibrated_interface);

    std::vector<uint8_t> buffer;
    std::string json((char*)json_content, (char*)json_content + content_size);

    if (progress_callback == nullptr)
        buffer = auto_calib->run_tare_calibration(timeout_ms, ground_truth_mm, json, nullptr);
    else
    {
        librealsense::update_progress_callback_ptr cb(new librealsense::update_progress_callback(progress_callback, user),
            [](update_progress_callback* p) { delete p; });

        buffer = auto_calib->run_tare_calibration(timeout_ms, ground_truth_mm, json, cb);
    }
    return new rs2_raw_data_buffer{ buffer };
}
HANDLE_EXCEPTIONS_AND_RETURN(nullptr, device)

const rs2_raw_data_buffer* rs2_get_calibration_table(const rs2_device* device, rs2_error** error) BEGIN_API_CALL
{
    VALIDATE_NOT_NULL(device);
   
    auto auto_calib = VALIDATE_INTERFACE(device->device, librealsense::auto_calibrated_interface);
    auto buffer = auto_calib->get_calibration_table();
    return new rs2_raw_data_buffer{ buffer };
}
HANDLE_EXCEPTIONS_AND_RETURN(nullptr, device)

void rs2_set_calibration_table(const rs2_device* device, const void* calibration, int calibration_size, rs2_error** error) BEGIN_API_CALL
{
    VALIDATE_NOT_NULL(device);
    VALIDATE_NOT_NULL(calibration);

    auto auto_calib = VALIDATE_INTERFACE(device->device, librealsense::auto_calibrated_interface);

    std::vector<uint8_t> buffer((uint8_t*)calibration, (uint8_t*)calibration + calibration_size);
    auto_calib->set_calibration_table(buffer);
}
HANDLE_EXCEPTIONS_AND_RETURN(,calibration, device)

rs2_raw_data_buffer* rs2_serialize_json(rs2_device* dev, rs2_error** error) BEGIN_API_CALL
{
    VALIDATE_NOT_NULL(dev);
    auto serializable = VALIDATE_INTERFACE(dev->device, librealsense::serializable_interface);
    return new rs2_raw_data_buffer{ serializable->serialize_json() };
}
HANDLE_EXCEPTIONS_AND_RETURN(nullptr, dev)

void rs2_load_json(rs2_device* dev, const void* json_content, unsigned content_size, rs2_error** error) BEGIN_API_CALL
{
    VALIDATE_NOT_NULL(dev);
    VALIDATE_NOT_NULL(json_content);
    auto serializable = VALIDATE_INTERFACE(dev->device, librealsense::serializable_interface);
    serializable->load_json(std::string(static_cast<const char*>(json_content), content_size));
}
HANDLE_EXCEPTIONS_AND_RETURN(, dev, json_content, content_size)

rs2_firmware_log_message* rs2_create_fw_log_message(rs2_device* dev, rs2_error** error)BEGIN_API_CALL
{
    VALIDATE_NOT_NULL(dev);
    auto fw_loggerable = VALIDATE_INTERFACE(dev->device, librealsense::firmware_logger_extensions);
    
    return new rs2_firmware_log_message{ std::make_shared <librealsense::fw_logs::fw_logs_binary_data>() };
}
HANDLE_EXCEPTIONS_AND_RETURN(nullptr, dev)

int rs2_get_fw_log(rs2_device* dev, rs2_firmware_log_message** fw_log_msg, rs2_error** error) BEGIN_API_CALL
{
    VALIDATE_NOT_NULL(dev);
    VALIDATE_NOT_NULL(fw_log_msg);
    auto fw_loggerable = VALIDATE_INTERFACE(dev->device, librealsense::firmware_logger_extensions);

    fw_logs::fw_logs_binary_data binary_data;
    bool result = fw_loggerable->get_fw_log(binary_data);
    if (result)
    {
        (*(*fw_log_msg)->firmware_log_binary_data.get()) = binary_data;
    }
    return result? 1 : 0;
}
HANDLE_EXCEPTIONS_AND_RETURN(0, dev, fw_log_msg)

int rs2_get_flash_log(rs2_device* dev, rs2_firmware_log_message** fw_log_msg, rs2_error** error)BEGIN_API_CALL
{
    VALIDATE_NOT_NULL(dev);
    VALIDATE_NOT_NULL(fw_log_msg);
    auto fw_loggerable = VALIDATE_INTERFACE(dev->device, librealsense::firmware_logger_extensions);

    fw_logs::fw_logs_binary_data binary_data;
    bool result = fw_loggerable->get_flash_log(binary_data);
    if (result)
    {
        (*(*fw_log_msg)->firmware_log_binary_data.get()) = binary_data;
    }
    return result ? 1 : 0;
}
HANDLE_EXCEPTIONS_AND_RETURN(0, dev, fw_log_msg)
void rs2_delete_fw_log_message(rs2_firmware_log_message* msg) BEGIN_API_CALL
{
    VALIDATE_NOT_NULL(msg);
    delete msg;
}
NOEXCEPT_RETURN(, msg)

const unsigned char* rs2_fw_log_message_data(rs2_firmware_log_message* msg, rs2_error** error)BEGIN_API_CALL
{
    VALIDATE_NOT_NULL(msg);
    return msg->firmware_log_binary_data->logs_buffer.data();
}
HANDLE_EXCEPTIONS_AND_RETURN(nullptr, msg)

int rs2_fw_log_message_size(rs2_firmware_log_message* msg, rs2_error** error)BEGIN_API_CALL
{
    VALIDATE_NOT_NULL(msg);
    return msg->firmware_log_binary_data->logs_buffer.size();
}
HANDLE_EXCEPTIONS_AND_RETURN(0, msg)

rs2_log_severity rs2_fw_log_message_severity(const rs2_firmware_log_message* msg, rs2_error** error) BEGIN_API_CALL
{
    return msg->firmware_log_binary_data->get_severity();
}
HANDLE_EXCEPTIONS_AND_RETURN(RS2_LOG_SEVERITY_NONE, msg)

unsigned int rs2_fw_log_message_timestamp(rs2_firmware_log_message* msg, rs2_error** error) BEGIN_API_CALL
{
    VALIDATE_NOT_NULL(msg);
    return msg->firmware_log_binary_data->get_timestamp();
}
HANDLE_EXCEPTIONS_AND_RETURN(0, msg)

int rs2_init_fw_log_parser(rs2_device* dev, const char* xml_content,rs2_error** error) BEGIN_API_CALL
{
    VALIDATE_NOT_NULL(xml_content);
    
    auto fw_loggerable = VALIDATE_INTERFACE(dev->device, librealsense::firmware_logger_extensions);

    return (fw_loggerable->init_parser(xml_content)) ? 1 : 0;
}
HANDLE_EXCEPTIONS_AND_RETURN(0, xml_content)

rs2_firmware_log_parsed_message* rs2_create_fw_log_parsed_message(rs2_device* dev, rs2_error** error)BEGIN_API_CALL
{
    VALIDATE_NOT_NULL(dev);

    auto fw_loggerable = VALIDATE_INTERFACE(dev->device, librealsense::firmware_logger_extensions);

    return new rs2_firmware_log_parsed_message{ std::make_shared <librealsense::fw_logs::fw_log_data>() };
}
HANDLE_EXCEPTIONS_AND_RETURN(0, dev)

int rs2_parse_firmware_log(rs2_device* dev, rs2_firmware_log_message* fw_log_msg, rs2_firmware_log_parsed_message* parsed_msg, rs2_error** error)BEGIN_API_CALL
{
    VALIDATE_NOT_NULL(dev);
    VALIDATE_NOT_NULL(fw_log_msg);
    VALIDATE_NOT_NULL(parsed_msg);

    auto fw_loggerable = VALIDATE_INTERFACE(dev->device, librealsense::firmware_logger_extensions);

    bool parsing_result = fw_loggerable->parse_log(fw_log_msg->firmware_log_binary_data.get(),
        parsed_msg->firmware_log_parsed.get());

    return parsing_result ? 1 : 0;
}
HANDLE_EXCEPTIONS_AND_RETURN(0, dev, fw_log_msg)

void rs2_delete_fw_log_parsed_message(rs2_firmware_log_parsed_message* fw_log_parsed_msg) BEGIN_API_CALL
{
    VALIDATE_NOT_NULL(fw_log_parsed_msg);
    delete fw_log_parsed_msg;
}
NOEXCEPT_RETURN(, fw_log_parsed_msg)

const char* rs2_get_fw_log_parsed_message(rs2_firmware_log_parsed_message* fw_log_parsed_msg, rs2_error** error) BEGIN_API_CALL
{
    VALIDATE_NOT_NULL(fw_log_parsed_msg);
    return fw_log_parsed_msg->firmware_log_parsed->get_message().c_str();
}
HANDLE_EXCEPTIONS_AND_RETURN(nullptr, fw_log_parsed_msg)

const char* rs2_get_fw_log_parsed_file_name(rs2_firmware_log_parsed_message* fw_log_parsed_msg, rs2_error** error) BEGIN_API_CALL
{
    VALIDATE_NOT_NULL(fw_log_parsed_msg);
    return fw_log_parsed_msg->firmware_log_parsed->get_file_name().c_str();
}
HANDLE_EXCEPTIONS_AND_RETURN(nullptr, fw_log_parsed_msg)

const char* rs2_get_fw_log_parsed_thread_name(rs2_firmware_log_parsed_message* fw_log_parsed_msg, rs2_error** error) BEGIN_API_CALL
{
    VALIDATE_NOT_NULL(fw_log_parsed_msg);
    return fw_log_parsed_msg->firmware_log_parsed->get_thread_name().c_str();
}
HANDLE_EXCEPTIONS_AND_RETURN(nullptr, fw_log_parsed_msg)

rs2_log_severity rs2_get_fw_log_parsed_severity(rs2_firmware_log_parsed_message* fw_log_parsed_msg, rs2_error** error) BEGIN_API_CALL
{
    VALIDATE_NOT_NULL(fw_log_parsed_msg);
    return fw_log_parsed_msg->firmware_log_parsed->get_severity();
}
HANDLE_EXCEPTIONS_AND_RETURN(RS2_LOG_SEVERITY_NONE, fw_log_parsed_msg)

unsigned int rs2_get_fw_log_parsed_line(rs2_firmware_log_parsed_message* fw_log_parsed_msg, rs2_error** error) BEGIN_API_CALL
{
    VALIDATE_NOT_NULL(fw_log_parsed_msg);
    return fw_log_parsed_msg->firmware_log_parsed->get_line();
}
HANDLE_EXCEPTIONS_AND_RETURN(0, fw_log_parsed_msg)

unsigned int rs2_get_fw_log_parsed_timestamp(rs2_firmware_log_parsed_message* fw_log_parsed_msg, rs2_error** error) BEGIN_API_CALL
{
    VALIDATE_NOT_NULL(fw_log_parsed_msg);
    return fw_log_parsed_msg->firmware_log_parsed->get_timestamp();
}
HANDLE_EXCEPTIONS_AND_RETURN(0, fw_log_parsed_msg)


rs2_terminal_parser* rs2_create_terminal_parser(const char* xml_content, rs2_error** error) BEGIN_API_CALL
{
    VALIDATE_NOT_NULL(xml_content);
    return new rs2_terminal_parser{ std::make_shared<librealsense::terminal_parser>(std::string(xml_content)) };
}
HANDLE_EXCEPTIONS_AND_RETURN(nullptr, xml_content)

void rs2_delete_terminal_parser(rs2_terminal_parser* terminal_parser) BEGIN_API_CALL
{
    VALIDATE_NOT_NULL(terminal_parser);
    delete terminal_parser;
}
NOEXCEPT_RETURN(, terminal_parser)

rs2_raw_data_buffer* rs2_terminal_parse_command(rs2_terminal_parser* terminal_parser,
    const char* command, unsigned int size_of_command, rs2_error** error) BEGIN_API_CALL
{
    VALIDATE_NOT_NULL(terminal_parser);
    VALIDATE_NOT_NULL(command);
    VALIDATE_LE(size_of_command, 1000);//bufer shall be less than 1000 bytes or similar

    std::string command_string;
    command_string.insert(command_string.begin(), command, command + size_of_command);

    auto result = terminal_parser->terminal_parser->parse_command(command_string);
    return new rs2_raw_data_buffer{ result };
}
HANDLE_EXCEPTIONS_AND_RETURN(nullptr, terminal_parser, command)

rs2_raw_data_buffer* rs2_terminal_parse_response(rs2_terminal_parser* terminal_parser,
    const char* command, unsigned int size_of_command,
    const void* response, unsigned int size_of_response, rs2_error** error) BEGIN_API_CALL
{
    VALIDATE_NOT_NULL(terminal_parser);
    VALIDATE_NOT_NULL(command);
    VALIDATE_NOT_NULL(response);
    VALIDATE_LE(size_of_command, 1000); //bufer shall be less than 1000 bytes or similar
    VALIDATE_LE(size_of_response, 5000);//bufer shall be less than 5000 bytes or similar


    std::string command_string;
    command_string.insert(command_string.begin(), command, command + size_of_command);

    std::vector<uint8_t> response_vec;
    response_vec.insert(response_vec.begin(), (uint8_t*)response, (uint8_t*)response + size_of_response);

    auto result = terminal_parser->terminal_parser->parse_response(command_string, response_vec);
    return new rs2_raw_data_buffer{ result };
}
HANDLE_EXCEPTIONS_AND_RETURN(nullptr, terminal_parser, command, response)


<|MERGE_RESOLUTION|>--- conflicted
+++ resolved
@@ -42,12 +42,9 @@
 #include "global_timestamp_reader.h"
 #include "auto-calibrated-device.h"
 #include "terminal-parser.h"
-<<<<<<< HEAD
+#include "firmware_logger_device.h"
 #include "device-calibration.h"
 #include "calibrated-sensor.h"
-=======
-#include "firmware_logger_device.h"
->>>>>>> ee3f2ab6
 ////////////////////////
 // API implementation //
 ////////////////////////
@@ -1424,8 +1421,8 @@
         case RS2_EXTENSION_GLOBAL_TIMER          : return VALIDATE_INTERFACE_NO_THROW(dev->device, librealsense::global_time_interface)       != nullptr;
         case RS2_EXTENSION_AUTO_CALIBRATED_DEVICE: return VALIDATE_INTERFACE_NO_THROW(dev->device, librealsense::auto_calibrated_interface)   != nullptr;
         case RS2_EXTENSION_DEVICE_CALIBRATION    : return VALIDATE_INTERFACE_NO_THROW(dev->device, librealsense::device_calibration)          != nullptr;
-        case RS2_EXTENSION_SERIALIZABLE          : return VALIDATE_INTERFACE_NO_THROW(dev->device, librealsense::serializable_interface) != nullptr;
-        case RS2_EXTENSION_FW_LOGGER             : return VALIDATE_INTERFACE_NO_THROW(dev->device, librealsense::firmware_logger_extensions) != nullptr;
+        case RS2_EXTENSION_SERIALIZABLE          : return VALIDATE_INTERFACE_NO_THROW(dev->device, librealsense::serializable_interface)      != nullptr;
+        case RS2_EXTENSION_FW_LOGGER             : return VALIDATE_INTERFACE_NO_THROW(dev->device, librealsense::firmware_logger_extensions)  != nullptr;
 
         default:
             return false;
