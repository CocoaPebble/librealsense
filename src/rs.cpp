// License: Apache 2.0. See LICENSE file in root directory.
// Copyright(c) 2015 Intel Corporation. All Rights Reserved.

#include <functional>   // For function
#include <climits>

#include "context.h"
#include "device.h"
#include "sync.h"


#include "archive.h"

////////////////////////
// API implementation //
////////////////////////

struct rs_error
{
    std::string message;
    const char * function;
    std::string args;
};

// This facility allows for translation of exceptions to rs_error structs at the API boundary
namespace rsimpl
{
    template<class T> void stream_args(std::ostream & out, const char * names, const T & last) { out << names << ':' << last; }
    template<class T, class... U> void stream_args(std::ostream & out, const char * names, const T & first, const U &... rest)
    {
        while(*names && *names != ',') out << *names++;
        out << ':' << first << ", ";
        while(*names && (*names == ',' || isspace(*names))) ++names;
        stream_args(out, names, rest...);
    }

    static void translate_exception(const char * name, std::string args, rs_error ** error)
    {
        try { throw; }
        catch (const std::exception & e) { if (error) *error = new rs_error {e.what(), name, move(args)}; } // todo - Handle case where THIS code throws
        catch (...) { if (error) *error = new rs_error {"unknown error", name, move(args)}; } // todo - Handle case where THIS code throws
    }
}
#define HANDLE_EXCEPTIONS_AND_RETURN(R, ...) catch(...) { std::ostringstream ss; rsimpl::stream_args(ss, #__VA_ARGS__, __VA_ARGS__); rsimpl::translate_exception(__FUNCTION__, ss.str(), error); return R; }
#define VALIDATE_NOT_NULL(ARG) if(!ARG) throw std::runtime_error("null pointer passed for argument \"" #ARG "\"");
#define VALIDATE_ENUM(ARG) if(!rsimpl::is_valid(ARG)) { std::ostringstream ss; ss << "bad enum value for argument \"" #ARG "\""; throw std::runtime_error(ss.str()); }
#define VALIDATE_RANGE(ARG, MIN, MAX) if(ARG < MIN || ARG > MAX) { std::ostringstream ss; ss << "out of range value for argument \"" #ARG "\""; throw std::runtime_error(ss.str()); }
#define VALIDATE_NATIVE_STREAM(ARG) VALIDATE_ENUM(ARG); if(ARG >= RS_STREAM_NATIVE_COUNT) { std::ostringstream ss; ss << "argument \"" #ARG "\" must be a native stream"; throw std::runtime_error(ss.str()); }

rs_context * rs_create_context(int api_version, rs_error ** error) try
{
    if (api_version != RS_API_VERSION) throw std::runtime_error("api version mismatch");
    return rs_context::acquire_instance();
}
HANDLE_EXCEPTIONS_AND_RETURN(nullptr, api_version)

void rs_delete_context(rs_context * context, rs_error ** error) try
{
    VALIDATE_NOT_NULL(context);
    rs_context::release_instance();
}
HANDLE_EXCEPTIONS_AND_RETURN(, context)

int rs_get_device_count(const rs_context * context, rs_error ** error) try
{
    VALIDATE_NOT_NULL(context);
    return (int)context->devices.size();
}
HANDLE_EXCEPTIONS_AND_RETURN(0, context)

rs_device * rs_get_device(rs_context * context, int index, rs_error ** error) try
{
    VALIDATE_NOT_NULL(context);
    VALIDATE_RANGE(index, 0, (int)context->devices.size()-1);
    return context->devices[index].get();
}
HANDLE_EXCEPTIONS_AND_RETURN(nullptr, context, index)

const char * rs_get_device_name(const rs_device * device, rs_error ** error) try
{
    VALIDATE_NOT_NULL(device);
    return device->get_name();
}
HANDLE_EXCEPTIONS_AND_RETURN(nullptr, device)

const char * rs_get_device_serial(const rs_device * device, rs_error ** error) try
{
    VALIDATE_NOT_NULL(device);
    return device->get_serial();
}
HANDLE_EXCEPTIONS_AND_RETURN(nullptr, device)

const char * rs_get_device_firmware_version(const rs_device * device, rs_error ** error) try
{
    VALIDATE_NOT_NULL(device);
    return device->get_firmware_version();
}
HANDLE_EXCEPTIONS_AND_RETURN(nullptr, device)

void rs_get_device_extrinsics(const rs_device * device, rs_stream from, rs_stream to, rs_extrinsics * extrin, rs_error ** error) try
{
    VALIDATE_NOT_NULL(device);
    VALIDATE_ENUM(from);
    VALIDATE_ENUM(to);
    VALIDATE_NOT_NULL(extrin);
    *extrin = device->get_stream_interface(from).get_extrinsics_to(device->get_stream_interface(to));
}
HANDLE_EXCEPTIONS_AND_RETURN(, device, from, to, extrin)

int rs_device_supports_option(const rs_device * device, rs_option option, rs_error ** error) try
{
    VALIDATE_NOT_NULL(device);
    VALIDATE_ENUM(option);
    return device->supports_option(option);
}
HANDLE_EXCEPTIONS_AND_RETURN(0, device, option)

int rs_get_stream_mode_count(const rs_device * device, rs_stream stream, rs_error ** error) try
{
    VALIDATE_NOT_NULL(device);
    VALIDATE_ENUM(stream);
    return device->get_stream_interface(stream).get_mode_count();
}
HANDLE_EXCEPTIONS_AND_RETURN(0, device, stream)

void rs_get_stream_mode(const rs_device * device, rs_stream stream, int index, int * width, int * height, rs_format * format, int * framerate, rs_error ** error) try
{
    VALIDATE_NOT_NULL(device);
    VALIDATE_ENUM(stream);
    VALIDATE_RANGE(index, 0, device->get_stream_interface(stream).get_mode_count()-1);
    device->get_stream_interface(stream).get_mode(index, width, height, format, framerate);
}
HANDLE_EXCEPTIONS_AND_RETURN(, device, stream, index, width, height, format, framerate)


void rs_enable_stream(rs_device * device, rs_stream stream, int width, int height, rs_format format, int framerate, rs_error ** error) try
{
    VALIDATE_NOT_NULL(device);
    VALIDATE_NATIVE_STREAM(stream);
    VALIDATE_RANGE(width, 0, INT_MAX);
    VALIDATE_RANGE(height, 0, INT_MAX);
    VALIDATE_ENUM(format);
    VALIDATE_RANGE(framerate, 0, INT_MAX);
    device->enable_stream(stream, width, height, format, framerate);
}
HANDLE_EXCEPTIONS_AND_RETURN(, device, stream, width, height, format, framerate)

void rs_enable_stream_preset(rs_device * device, rs_stream stream, rs_preset preset, rs_error ** error) try
{
    VALIDATE_NOT_NULL(device);
    VALIDATE_NATIVE_STREAM(stream);
    VALIDATE_ENUM(preset);
    device->enable_stream_preset(stream, preset);
}
HANDLE_EXCEPTIONS_AND_RETURN(, device, stream, preset)

void rs_disable_stream(rs_device * device, rs_stream stream, rs_error ** error) try
{
    VALIDATE_NOT_NULL(device);
    VALIDATE_NATIVE_STREAM(stream);
    device->disable_stream(stream);
}
HANDLE_EXCEPTIONS_AND_RETURN(, device, stream)

int rs_is_stream_enabled(const rs_device * device, rs_stream stream, rs_error ** error) try
{
    VALIDATE_NOT_NULL(device);
    VALIDATE_ENUM(stream);
    return device->get_stream_interface(stream).is_enabled();
}
HANDLE_EXCEPTIONS_AND_RETURN(0, device, stream)

int rs_get_stream_width(const rs_device * device, rs_stream stream, rs_error ** error) try
{
    VALIDATE_NOT_NULL(device);
    VALIDATE_ENUM(stream);
    return device->get_stream_interface(stream).get_intrinsics().width;
}
HANDLE_EXCEPTIONS_AND_RETURN(0, device, stream)

int rs_get_stream_height(const rs_device * device, rs_stream stream, rs_error ** error) try
{
    VALIDATE_NOT_NULL(device);
    VALIDATE_ENUM(stream);
    return device->get_stream_interface(stream).get_intrinsics().height;
}
HANDLE_EXCEPTIONS_AND_RETURN(0, device, stream)

rs_format rs_get_stream_format(const rs_device * device, rs_stream stream, rs_error ** error) try
{
    VALIDATE_NOT_NULL(device);
    VALIDATE_ENUM(stream);
    return device->get_stream_interface(stream).get_format();
}
HANDLE_EXCEPTIONS_AND_RETURN(RS_FORMAT_ANY, device, stream)

int rs_get_stream_framerate(const rs_device * device, rs_stream stream, rs_error ** error) try
{
    VALIDATE_NOT_NULL(device);
    VALIDATE_ENUM(stream);
    return device->get_stream_interface(stream).get_framerate();
}
HANDLE_EXCEPTIONS_AND_RETURN(RS_FORMAT_ANY, device, stream)

void rs_get_stream_intrinsics(const rs_device * device, rs_stream stream, rs_intrinsics * intrin, rs_error ** error) try
{
    VALIDATE_NOT_NULL(device);
    VALIDATE_ENUM(stream);
    VALIDATE_NOT_NULL(intrin);
    *intrin = device->get_stream_interface(stream).get_intrinsics();
}
HANDLE_EXCEPTIONS_AND_RETURN(, device, stream, intrin)

<<<<<<< HEAD
void rs_set_frame_callback(rs_device * device, rs_stream stream, void (*on_frame)(rs_device * dev, rs_frame_ref * frame, void * user), void * user, rs_error ** error) try
{
    VALIDATE_NOT_NULL(device);
    VALIDATE_NATIVE_STREAM(stream);
    VALIDATE_NOT_NULL(on_frame);
    device->set_stream_callback(stream, on_frame, user);
}
HANDLE_EXCEPTIONS_AND_RETURN(, device, stream, on_frame, user)

int rs_supports_events(const rs_device * device, rs_error ** error) try
{
    VALIDATE_NOT_NULL(device);
    return device->supports_events();
}
HANDLE_EXCEPTIONS_AND_RETURN( false, device)

=======
>>>>>>> 57386529
void rs_enable_events(rs_device * device, rs_error ** error) try
{
    VALIDATE_NOT_NULL(device);
    device->enable_events();
}
HANDLE_EXCEPTIONS_AND_RETURN(, device)

void rs_disable_events(rs_device * device, rs_error ** error) try
{
    VALIDATE_NOT_NULL(device);
    device->disable_events();
}
HANDLE_EXCEPTIONS_AND_RETURN(, device)

void rs_start_events(rs_device * device, rs_error ** error) try
{
    VALIDATE_NOT_NULL(device);
    device->start_events();
}
HANDLE_EXCEPTIONS_AND_RETURN(, device)

void rs_stop_events(rs_device * device, rs_error ** error) try
{
    VALIDATE_NOT_NULL(device);

    device->stop_events();
}
HANDLE_EXCEPTIONS_AND_RETURN(, device)

int rs_events_active(rs_device * device, rs_error ** error) try
{
    VALIDATE_NOT_NULL(device);  

    return device->events_active();
}
HANDLE_EXCEPTIONS_AND_RETURN(0, device)

void rs_set_motion_callback(rs_device * device, void(*on_event)(rs_device * dev, rs_motion_data data, void * user), void * user, rs_error ** error) try
{
    VALIDATE_NOT_NULL(device);
    VALIDATE_NOT_NULL(on_event);
    device->set_motion_callback( on_event, user);
}
HANDLE_EXCEPTIONS_AND_RETURN(, device, on_event, user)

void rs_set_timestamp_callback(rs_device * device, void(*on_event)(rs_device * dev, rs_timestamp_data data, void * user), void * user, rs_error ** error) try
{
    VALIDATE_NOT_NULL(device);
    VALIDATE_NOT_NULL(on_event);
    device->set_timestamp_callback(on_event, user);
}
HANDLE_EXCEPTIONS_AND_RETURN(, device, on_event, user)

void rs_start_device(rs_device * device, rs_error ** error) try
{
    VALIDATE_NOT_NULL(device);
    device->start();
}
HANDLE_EXCEPTIONS_AND_RETURN(, device)

void rs_stop_device(rs_device * device, rs_error ** error) try
{
    VALIDATE_NOT_NULL(device);
    device->stop();
}
HANDLE_EXCEPTIONS_AND_RETURN(, device)

int rs_is_device_streaming(const rs_device * device, rs_error ** error) try
{
    VALIDATE_NOT_NULL(device);
    return device->is_capturing();
}
HANDLE_EXCEPTIONS_AND_RETURN(0, device)

float rs_get_device_depth_scale(const rs_device * device, rs_error ** error) try
{
    VALIDATE_NOT_NULL(device);
    return device->get_depth_scale();
}
HANDLE_EXCEPTIONS_AND_RETURN(0.0f, device)



void rs_wait_for_frames(rs_device * device, rs_error ** error) try
{
    VALIDATE_NOT_NULL(device);
    device->wait_all_streams();
}
HANDLE_EXCEPTIONS_AND_RETURN(, device)

int rs_poll_for_frames(rs_device * device, rs_error ** error) try
{
    VALIDATE_NOT_NULL(device);
    return device->poll_all_streams();
}
HANDLE_EXCEPTIONS_AND_RETURN(0, device)


rs_frameset* rs_wait_for_frames_safe(rs_device * device, rs_error ** error) try
{
    VALIDATE_NOT_NULL(device);
    return device->wait_all_streams_safe();
}
HANDLE_EXCEPTIONS_AND_RETURN(nullptr, device)

int rs_supports(rs_device * device, rs_capabilities capability, rs_error ** error) try
{
    VALIDATE_NOT_NULL(device);
    return device->supports(capability);
}
HANDLE_EXCEPTIONS_AND_RETURN(0, device)


int rs_poll_for_frames_safe(rs_device * device, rs_frameset** frameset, rs_error ** error) try
{
    VALIDATE_NOT_NULL(device);
    VALIDATE_NOT_NULL(frameset);
    return device->poll_all_streams_safe(frameset);
}
HANDLE_EXCEPTIONS_AND_RETURN(0, device, frameset)

int rs_get_frame_timestamp(const rs_device * device, rs_stream stream, rs_error ** error) try
{
    VALIDATE_NOT_NULL(device);
    VALIDATE_ENUM(stream);
    return device->get_stream_interface(stream).get_frame_number();
}
HANDLE_EXCEPTIONS_AND_RETURN(0, device, stream)

long long rs_get_frame_system_time(const rs_device * device, rs_stream stream, rs_error ** error) try
{
	VALIDATE_NOT_NULL(device);
	VALIDATE_ENUM(stream);
	return device->get_stream_interface(stream).get_frame_system_time();
}
HANDLE_EXCEPTIONS_AND_RETURN(0, device, stream)

int rs_get_frame_number(const rs_device * device, rs_stream stream, rs_error ** error) try
{
    VALIDATE_NOT_NULL(device);
    VALIDATE_ENUM(stream);
    return device->get_stream_interface(stream).get_frame_counter();
}
HANDLE_EXCEPTIONS_AND_RETURN(0, device)

const void * rs_get_frame_data(const rs_device * device, rs_stream stream, rs_error ** error) try
{
    VALIDATE_NOT_NULL(device);
    VALIDATE_ENUM(stream);
    return device->get_stream_interface(stream).get_frame_data();
}
HANDLE_EXCEPTIONS_AND_RETURN(nullptr, device, stream)

int rs_get_frame_timestamp_safe(const rs_frameset * device, rs_stream stream, rs_error ** error) try
{
    VALIDATE_NOT_NULL(device);
    VALIDATE_ENUM(stream);
    return ((rsimpl::frame_archive::frameset*)device)->get_frame_timestamp(stream);
}
HANDLE_EXCEPTIONS_AND_RETURN(0, device, stream)

int rs_get_frame_number_safe(const rs_frameset * device, rs_stream stream, rs_error ** error) try
{
    VALIDATE_NOT_NULL(device);
    VALIDATE_ENUM(stream);
    return ((rsimpl::frame_archive::frameset*)device)->get_frame_number(stream);
}
HANDLE_EXCEPTIONS_AND_RETURN(0, device, stream)

const void * rs_get_frame_data_safe(const rs_frameset * device, rs_stream stream, rs_error ** error) try
{
    VALIDATE_NOT_NULL(device);
    VALIDATE_ENUM(stream);
    return ((rsimpl::frame_archive::frameset*)device)->get_frame_data(stream);
}
HANDLE_EXCEPTIONS_AND_RETURN(nullptr, device, stream)

int rs_get_detached_frame_timestamp(const rs_frame_ref * frameset, rs_error ** error) try
{
    VALIDATE_NOT_NULL(frameset);
    return ((rsimpl::frame_archive::frame_ref*)frameset)->get_frame_timestamp();
}
HANDLE_EXCEPTIONS_AND_RETURN(0, frameset)

const void * rs_get_detached_frame_data(const rs_frame_ref * frameset, rs_error ** error) try
{
    VALIDATE_NOT_NULL(frameset);
    return ((rsimpl::frame_archive::frame_ref*)frameset)->get_frame_data();
}
HANDLE_EXCEPTIONS_AND_RETURN(nullptr, frameset)

int rs_get_detached_frame_number(const rs_frame_ref * frame, rs_error ** error) try
{
    VALIDATE_NOT_NULL(frame);
    return ((rsimpl::frame_archive::frame_ref*)frame)->get_frame_number();
}
HANDLE_EXCEPTIONS_AND_RETURN(0, frame)

void rs_release_frames(rs_device * device, rs_frameset * frames, rs_error ** error) try
{
    VALIDATE_NOT_NULL(device);
    VALIDATE_NOT_NULL(frames);
    device->release_frames(frames);
}
HANDLE_EXCEPTIONS_AND_RETURN(, device, frames)

rs_frameset* rs_clone_frames_ref(rs_device * device, rs_frameset* frameset, rs_error ** error) try
{
    VALIDATE_NOT_NULL(device);
    VALIDATE_NOT_NULL(frameset);
    return device->clone_frames(frameset);
}
HANDLE_EXCEPTIONS_AND_RETURN(nullptr, device, frameset)

rs_frame_ref * rs_clone_frame_ref(rs_device * device, rs_frame_ref* frame, rs_error ** error) try
{
    VALIDATE_NOT_NULL(device);
    VALIDATE_NOT_NULL(frame);
    return device->clone_frame(frame);
}
HANDLE_EXCEPTIONS_AND_RETURN(nullptr, device, frame)


rs_frame_ref * rs_detach_frame(rs_device * device, const rs_frameset * frameset, rs_stream stream, rs_error ** error) try
{
    VALIDATE_NOT_NULL(frameset);
    VALIDATE_ENUM(stream);
    return device->detach_frame(frameset, stream);
}
HANDLE_EXCEPTIONS_AND_RETURN(nullptr, frameset, stream)

void rs_release_frame(rs_device * device, rs_frame_ref * frame, rs_error ** error) try
{
    VALIDATE_NOT_NULL(device);
    VALIDATE_NOT_NULL(frame);
    device->release_frame(frame);
}
HANDLE_EXCEPTIONS_AND_RETURN(, device, frame)

const char * rs_get_stream_name(rs_stream stream, rs_error ** error) try
{
    VALIDATE_ENUM(stream);
    return rsimpl::get_string(stream);
}
HANDLE_EXCEPTIONS_AND_RETURN(nullptr, stream)

const char * rs_get_format_name(rs_format format, rs_error ** error) try
{
   VALIDATE_ENUM(format);
   return rsimpl::get_string(format);
}
HANDLE_EXCEPTIONS_AND_RETURN(nullptr, format)

const char * rs_get_preset_name(rs_preset preset, rs_error ** error) try
{
    VALIDATE_ENUM(preset);
    return rsimpl::get_string(preset);
}
HANDLE_EXCEPTIONS_AND_RETURN(nullptr, preset)

const char * rs_get_distortion_name(rs_distortion distortion, rs_error ** error) try
{
   VALIDATE_ENUM(distortion);
   return rsimpl::get_string(distortion);
}
HANDLE_EXCEPTIONS_AND_RETURN(nullptr, distortion)

const char * rs_get_option_name(rs_option option, rs_error ** error) try
{
    VALIDATE_ENUM(option);
    return rsimpl::get_string(option);
}
HANDLE_EXCEPTIONS_AND_RETURN(nullptr, option)

const char * rs_get_channel_name(rs_channel channel, rs_error ** error) try
{
    VALIDATE_ENUM(channel);
    return rsimpl::get_string(channel);
}
HANDLE_EXCEPTIONS_AND_RETURN(nullptr, channel)

const char * rs_get_capabilities_name(rs_capabilities capability, rs_error ** error) try
{
    VALIDATE_ENUM(capability);
    return rsimpl::get_string(capability);
}
HANDLE_EXCEPTIONS_AND_RETURN(nullptr, capability)


void rs_get_device_option_range(rs_device * device, rs_option option, double * min, double * max, double * step, double * def, rs_error ** error) try
{
    VALIDATE_NOT_NULL(device);
    VALIDATE_ENUM(option);
    double x; // Prevent internal code from having to worry about whether nulls are passed in for min/max/step by giving it somewhere to write to
    device->get_option_range(option, min ? *min : x, max ? *max : x, step ? *step : x, def ? *def : x);
}
HANDLE_EXCEPTIONS_AND_RETURN(, device, option, min, max, step)

void rs_reset_device_options_to_default(rs_device * device, const rs_option* options, int count, rs_error ** error) try
{
    VALIDATE_NOT_NULL(device);
    VALIDATE_RANGE(count, 0, INT_MAX);
    VALIDATE_NOT_NULL(options);
    for (int i = 0; i<count; ++i) VALIDATE_ENUM(options[i]);

    std::vector<double> values;
    for (int i = 0; i < count; ++i)
    {
        double def;
        rs_get_device_option_range(device, options[i], NULL, NULL, NULL, &def, 0);
        values.push_back(def);
    }
    device->set_options(options, count, values.data());
}
HANDLE_EXCEPTIONS_AND_RETURN(, device, options, count)

void rs_get_device_options(rs_device * device, const rs_option options[], int count, double values[], rs_error ** error) try
{
    VALIDATE_NOT_NULL(device);
    VALIDATE_RANGE(count, 0, INT_MAX);
    VALIDATE_NOT_NULL(options);
    for(int i=0; i<count; ++i) VALIDATE_ENUM(options[i]);
    VALIDATE_NOT_NULL(values);
    device->get_options(options, count, values);
}
HANDLE_EXCEPTIONS_AND_RETURN(, device, options, count, values)

void rs_set_device_options(rs_device * device, const rs_option options[], int count, const double values[], rs_error ** error) try
{
    VALIDATE_NOT_NULL(device);
    VALIDATE_RANGE(count, 0, INT_MAX);
    VALIDATE_NOT_NULL(options);
    for(int i=0; i<count; ++i) VALIDATE_ENUM(options[i]);
    VALIDATE_NOT_NULL(values);
    device->set_options(options, count, values);
}
HANDLE_EXCEPTIONS_AND_RETURN(, device, options, count, values)

double rs_get_device_option(rs_device * device, rs_option option, rs_error ** error) try
{
    VALIDATE_NOT_NULL(device);
    VALIDATE_ENUM(option);
    double value;
    device->get_options(&option, 1, &value);
    return value;
}
HANDLE_EXCEPTIONS_AND_RETURN(0, device, option)

void rs_set_device_option(rs_device * device, rs_option option, double value, rs_error ** error) try
{
    VALIDATE_NOT_NULL(device);
    VALIDATE_ENUM(option);
    device->set_options(&option, 1, &value);
}
HANDLE_EXCEPTIONS_AND_RETURN(, device, option, value)



void rs_free_error(rs_error * error) { if (error) delete error; }
const char * rs_get_failed_function(const rs_error * error) { return error ? error->function : nullptr; }
const char * rs_get_failed_args(const rs_error * error) { return error ? error->args.c_str() : nullptr; }
const char * rs_get_error_message(const rs_error * error) { return error ? error->message.c_str() : nullptr; }



const char * rs_stream_to_string(rs_stream stream) { return rsimpl::get_string(stream); }
const char * rs_format_to_string(rs_format format) { return rsimpl::get_string(format); }
const char * rs_preset_to_string(rs_preset preset) { return rsimpl::get_string(preset); }
const char * rs_distortion_to_string(rs_distortion distortion) { return rsimpl::get_string(distortion); }
const char * rs_option_to_string(rs_option option) { return rsimpl::get_string(option); }
const char * rs_channel_to_string(rs_channel data) { return rsimpl::get_string(data); }
const char * rs_capabilities_to_string(rs_capabilities capability) { return rsimpl::get_string(capability); }
const char * rs_source_to_string(rs_source source)   { return rsimpl::get_string(source); }


void rs_log_to_console(rs_log_severity min_severity, rs_error ** error) try
{
    rsimpl::log_to_console(min_severity);
}
HANDLE_EXCEPTIONS_AND_RETURN(, min_severity)

void rs_log_to_file(rs_log_severity min_severity, const char * file_path, rs_error ** error) try
{
    rsimpl::log_to_file(min_severity, file_path);
}
HANDLE_EXCEPTIONS_AND_RETURN(, min_severity, file_path)<|MERGE_RESOLUTION|>--- conflicted
+++ resolved
@@ -211,7 +211,6 @@
 }
 HANDLE_EXCEPTIONS_AND_RETURN(, device, stream, intrin)
 
-<<<<<<< HEAD
 void rs_set_frame_callback(rs_device * device, rs_stream stream, void (*on_frame)(rs_device * dev, rs_frame_ref * frame, void * user), void * user, rs_error ** error) try
 {
     VALIDATE_NOT_NULL(device);
@@ -221,15 +220,6 @@
 }
 HANDLE_EXCEPTIONS_AND_RETURN(, device, stream, on_frame, user)
 
-int rs_supports_events(const rs_device * device, rs_error ** error) try
-{
-    VALIDATE_NOT_NULL(device);
-    return device->supports_events();
-}
-HANDLE_EXCEPTIONS_AND_RETURN( false, device)
-
-=======
->>>>>>> 57386529
 void rs_enable_events(rs_device * device, rs_error ** error) try
 {
     VALIDATE_NOT_NULL(device);
