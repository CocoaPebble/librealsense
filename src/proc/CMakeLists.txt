--- conflicted
+++ resolved
@@ -20,11 +20,8 @@
         "${CMAKE_CURRENT_LIST_DIR}/temporal-filter.cpp"
         "${CMAKE_CURRENT_LIST_DIR}/hole-filling-filter.cpp"
         "${CMAKE_CURRENT_LIST_DIR}/disparity-transform.cpp"
-<<<<<<< HEAD
         "${CMAKE_CURRENT_LIST_DIR}/yuy2rgb.cpp"
-=======
         "${CMAKE_CURRENT_LIST_DIR}/threshold.cpp"
->>>>>>> c18fe7fd
         "${CMAKE_CURRENT_LIST_DIR}/rates-printer.cpp"
 
         "${CMAKE_CURRENT_LIST_DIR}/processing-blocks-factory.h"
@@ -39,10 +36,7 @@
         "${CMAKE_CURRENT_LIST_DIR}/hole-filling-filter.h"
         "${CMAKE_CURRENT_LIST_DIR}/syncer-processing-block.h"
         "${CMAKE_CURRENT_LIST_DIR}/disparity-transform.h"
-<<<<<<< HEAD
         "${CMAKE_CURRENT_LIST_DIR}/yuy2rgb.h"
-=======
         "${CMAKE_CURRENT_LIST_DIR}/threshold.h"
->>>>>>> c18fe7fd
         "${CMAKE_CURRENT_LIST_DIR}/rates-printer.h"
 )