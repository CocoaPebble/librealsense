--- conflicted
+++ resolved
@@ -171,12 +171,8 @@
 
     void copy_raw10(byte * const dest[], const byte * source, int width, int height)
     {
-<<<<<<< HEAD
         auto count = width * height;
-        librealsense::copy(dest[0], source, (5 * (count/4)));
-=======
         librealsense::copy(dest[0], source, (5 * (count / 4)));
->>>>>>> dbd3133f
     }
 
     template<class SOURCE, class UNPACK> void unpack_pixels(byte * const dest[], int count, const SOURCE * source, UNPACK unpack)
@@ -185,17 +181,10 @@
         for (int i = 0; i < count; ++i) *out++ = unpack(*source++);
     }
 
-<<<<<<< HEAD
     void unpack_y16_from_y8    (byte * const d[], const byte * s, int width, int height) { unpack_pixels(d, width * height, reinterpret_cast<const uint8_t  *>(s), [](uint8_t  pixel) -> uint16_t { return pixel | pixel << 8; }); }
     void unpack_y16_from_y16_10(byte * const d[], const byte * s, int width, int height) { unpack_pixels(d, width * height, reinterpret_cast<const uint16_t *>(s), [](uint16_t pixel) -> uint16_t { return pixel << 6; }); }
     void unpack_y8_from_y16_10 (byte * const d[], const byte * s, int width, int height) { unpack_pixels(d, width * height, reinterpret_cast<const uint16_t *>(s), [](uint16_t pixel) -> uint8_t  { return pixel >> 2; }); }
     void unpack_rw10_from_rw8 (byte *  const d[], const byte * s, int width, int height)
-=======
-    void unpack_y16_from_y8(byte * const d[], const byte * s, int n) { unpack_pixels(d, n, reinterpret_cast<const uint8_t  *>(s), [](uint8_t  pixel) -> uint16_t { return pixel | pixel << 8; }); }
-    void unpack_y16_from_y16_10(byte * const d[], const byte * s, int n) { unpack_pixels(d, n, reinterpret_cast<const uint16_t *>(s), [](uint16_t pixel) -> uint16_t { return pixel << 6; }); }
-    void unpack_y8_from_y16_10(byte * const d[], const byte * s, int n) { unpack_pixels(d, n, reinterpret_cast<const uint16_t *>(s), [](uint16_t pixel) -> uint8_t { return pixel >> 2; }); }
-    void unpack_rw10_from_rw8(byte *  const d[], const byte * s, int n)
->>>>>>> dbd3133f
     {
 #ifdef __SSSE3__
         auto src = reinterpret_cast<const __m128i *>(s);
@@ -216,11 +205,7 @@
         unsigned short* from = (unsigned short*)s;
         byte* to = d[0];
 
-<<<<<<< HEAD
         for(int i = 0; i < width * height; ++i)
-=======
-        for (int i = 0; i < n; ++i)
->>>>>>> dbd3133f
         {
             byte temp = (byte)(*from >> 2);
             *to = temp;
@@ -281,11 +266,7 @@
         auto from = reinterpret_cast<const uint8_t *>(s);
         uint8_t* tgt = d[0];
 
-<<<<<<< HEAD
         for (int i = 0; i < width * height; i+=4, from+=5)
-=======
-        for (int i = 0; i < n; i += 4, from += 5)
->>>>>>> dbd3133f
         {
             *tgt++ = from[0];
             *tgt++ = from[1];
@@ -300,11 +281,7 @@
     /////////////////////////////
     // This templated function unpacks YUY2 into Y8/Y16/RGB8/RGBA8/BGR8/BGRA8, depending on the compile-time parameter FORMAT.
     // It is expected that all branching outside of the loop control variable will be removed due to constant-folding.
-<<<<<<< HEAD
     template<rs2_format FORMAT> void unpack_yuy2(byte * const d [], const byte * s, int width, int height)
-=======
-    template<rs2_format FORMAT> void unpack_yuy2(byte * const d[], const byte * s, int n)
->>>>>>> dbd3133f
     {
         auto n = width * height;
         assert(n % 16 == 0); // All currently supported color resolutions are multiples of 16 pixels. Could easily extend support to other resolutions by copying final n<16 pixels into a zero-padded buffer and recursively calling self for final iteration.
@@ -1125,11 +1102,7 @@
         librealsense::copy(dest[0], in, count * 2);
     }
 
-<<<<<<< HEAD
     void unpack_z16_y16_from_sr300_inzi (byte * const dest[], const byte * source, int width, int height)
-=======
-    void unpack_z16_y16_from_sr300_inzi(byte * const dest[], const byte * source, int count)
->>>>>>> dbd3133f
     {
         auto count = width * height;
         auto in = reinterpret_cast<const uint16_t *>(source);
@@ -1175,7 +1148,6 @@
                                                                 { true,  &unpack_yuy2<RS2_FORMAT_BGR8 >,                  { { RS2_STREAM_COLOR,    RS2_FORMAT_BGR8 } } },
                                                                 { true,  &unpack_yuy2<RS2_FORMAT_BGRA8>,                  { { RS2_STREAM_COLOR,    RS2_FORMAT_BGRA8 } } } } };
 
-<<<<<<< HEAD
     const native_pixel_format pf_confidence_l500 = { 'C   ', 1, 1,{  { true,  &rotate_270_degrees_clockwise<1>,                    { { RS2_STREAM_CONFIDENCE_MAP, RS2_FORMAT_CONFIDENCE_ROTATED } } } } };
     const native_pixel_format pf_z16_l500        = { 'Z16 ', 1, 2,{  { true,  &rotate_270_degrees_clockwise<2>,                    { { RS2_STREAM_DEPTH,          RS2_FORMAT_Z16_ROTATED        } } } } };
     const native_pixel_format pf_y8_l500         = { 'GREY', 1, 1,{  { true,  &rotate_270_degrees_clockwise<1>,                    { { RS2_STREAM_INFRARED,       RS2_FORMAT_Y8_ROTATED         } } } } };
@@ -1184,22 +1156,11 @@
     const native_pixel_format pf_y16        = { 'Y16 ', 1, 2,{  { true,  &unpack_y16_from_y16_10,                        { { { RS2_STREAM_INFRARED, 1 },  RS2_FORMAT_Y16 } } } } };
     const native_pixel_format pf_y8i        = { 'Y8I ', 1, 2,{  { true,  &unpack_y8_y8_from_y8i,                         { { { RS2_STREAM_INFRARED, 1 },  RS2_FORMAT_Y8  },{ { RS2_STREAM_INFRARED, 2 }, RS2_FORMAT_Y8 } } } } };
     const native_pixel_format pf_y12i       = { 'Y12I', 1, 3,{  { true,  &unpack_y16_y16_from_y12i_10,                   { { { RS2_STREAM_INFRARED, 1 },  RS2_FORMAT_Y16 },{ { RS2_STREAM_INFRARED, 2 }, RS2_FORMAT_Y16 } } } } };
-    const native_pixel_format pf_z16        = { 'Z16 ', 1, 2,{  { requires_processing, &copy_pixels<2>,                                { { RS2_STREAM_DEPTH,    RS2_FORMAT_Z16 } } },
-                                                                // The Disparity_Z is not applicable for D4XX. TODO - merge with INVZ when confirmed
-                                                                /*{ false, &copy_pixels<2>,                                { { RS2_STREAM_DEPTH,    RS2_FORMAT_DISPARITY16 } } }*/ } };
-    const native_pixel_format pf_invz       = { 'Z16 ', 1, 2, { { false, &copy_pixels<2>,                                { { RS2_STREAM_DEPTH, RS2_FORMAT_Z16 } } } } };
-    const native_pixel_format pf_f200_invi  = { 'INVI', 1, 1, { { false, &copy_pixels<1>,                                { { { RS2_STREAM_INFRARED, 1 }, RS2_FORMAT_Y8  } } },
-=======
-    const native_pixel_format pf_y8 = { 'GREY', 1, 1,{  { requires_processing, &copy_pixels<1>,                                { { { RS2_STREAM_INFRARED, 1 }, RS2_FORMAT_Y8  } } } } };
-    const native_pixel_format pf_y16 = { 'Y16 ', 1, 2,{  { true,  &unpack_y16_from_y16_10,                        { { { RS2_STREAM_INFRARED, 1 }, RS2_FORMAT_Y16 } } } } };
-    const native_pixel_format pf_y8i = { 'Y8I ', 1, 2,{  { true,  &unpack_y8_y8_from_y8i,                         { { { RS2_STREAM_INFRARED, 1 }, RS2_FORMAT_Y8  },{ { RS2_STREAM_INFRARED, 2 }, RS2_FORMAT_Y8 } } } } };
-    const native_pixel_format pf_y12i = { 'Y12I', 1, 3,{  { true,  &unpack_y16_y16_from_y12i_10,                   { { { RS2_STREAM_INFRARED, 1 }, RS2_FORMAT_Y16 },{ { RS2_STREAM_INFRARED, 2 }, RS2_FORMAT_Y16 } } } } };
     const native_pixel_format pf_z16 = { 'Z16 ', 1, 2,{  { requires_processing, &copy_pixels<2>,                                { { RS2_STREAM_DEPTH,    RS2_FORMAT_Z16 } } },
         // The Disparity_Z is not applicable for D4XX. TODO - merge with INVZ when confirmed
         /*{ false, &copy_pixels<2>,                                { { RS2_STREAM_DEPTH,    RS2_FORMAT_DISPARITY16 } } }*/ } };
     const native_pixel_format pf_invz = { 'Z16 ', 1, 2, { { false, &copy_pixels<2>,                                { { RS2_STREAM_DEPTH, RS2_FORMAT_Z16 } } } } };
     const native_pixel_format pf_f200_invi = { 'INVI', 1, 1, { { false, &copy_pixels<1>,                                { { { RS2_STREAM_INFRARED, 1 }, RS2_FORMAT_Y8  } } },
->>>>>>> dbd3133f
                                                                 { true,  &unpack_y16_from_y8,                            { { { RS2_STREAM_INFRARED, 1 }, RS2_FORMAT_Y16 } } } } };
     const native_pixel_format pf_f200_inzi = { 'INZI', 1, 3,{  { true,  &unpack_z16_y8_from_f200_inzi,                  { { RS2_STREAM_DEPTH,    RS2_FORMAT_Z16 },{ { RS2_STREAM_INFRARED, 1 }, RS2_FORMAT_Y8 } } },
                                                                 { true,  &unpack_z16_y16_from_f200_inzi,                 { { RS2_STREAM_DEPTH,    RS2_FORMAT_Z16 },{ { RS2_STREAM_INFRARED, 1 }, RS2_FORMAT_Y16 } } } } };
