// License: Apache 2.0. See LICENSE file in root directory.
// Copyright(c) 2015 Intel Corporation. All Rights Reserved.

// This header defines vocabulary types and utility mechanisms used ubiquitously by the
// rest of the library. As clearer module boundaries form, declarations might be moved
// out of this file and into more appropriate locations.

#pragma once
#ifndef LIBREALSENSE_TYPES_H
#define LIBREALSENSE_TYPES_H

#include "../include/librealsense/rs.h"     // Inherit all type definitions in the public API

#include <cassert>                          // For assert
#include <cstring>                          // For memcmp
#include <vector>                           // For vector
#include <sstream>                          // For ostringstream
#include <mutex>                            // For mutex, unique_lock
#include <condition_variable>               // For condition_variable

#define RS_STREAM_NATIVE_COUNT 5
#define RS_CHANNEL_NATIVE_COUNT 1

#define RS_USER_QUEUE_SIZE 64


namespace rsimpl
{
    ///////////////////////////////////
    // Utility types for general use //
    ///////////////////////////////////

    enum class byte : uint8_t {};

    struct to_string
    {
        std::ostringstream ss;
        template<class T> to_string & operator << (const T & val) { ss << val; return *this; }
        operator std::string() const { return ss.str(); }
    };

    #pragma pack(push, 1)
    template<class T> class big_endian
    {
        T be_value;
    public:
        operator T () const
        {
            T le_value = 0;
            for(unsigned int i=0; i<sizeof(T); ++i) reinterpret_cast<char *>(&le_value)[i] = reinterpret_cast<const char *>(&be_value)[sizeof(T)-i-1];
            return le_value;
        }
    };
    #pragma pack(pop)

    ///////////////////////
    // Logging mechanism //
    ///////////////////////

    void log(rs_log_severity severity, const std::string & message);
    void log_to_console(rs_log_severity min_severity);
    void log_to_file(rs_log_severity min_severity, const char * file_path);
    extern rs_log_severity minimum_log_severity;

    #define LOG(SEVERITY, ...) do { if(static_cast<int>(SEVERITY) >= rsimpl::minimum_log_severity) { std::ostringstream ss; ss << __VA_ARGS__; rsimpl::log(SEVERITY, ss.str()); } } while(false)
    #define LOG_DEBUG(...)   LOG(RS_LOG_SEVERITY_DEBUG, __VA_ARGS__)
    #define LOG_INFO(...)    LOG(RS_LOG_SEVERITY_INFO,  __VA_ARGS__)
    #define LOG_WARNING(...) LOG(RS_LOG_SEVERITY_WARN,  __VA_ARGS__)
    #define LOG_ERROR(...)   LOG(RS_LOG_SEVERITY_ERROR, __VA_ARGS__)
    #define LOG_FATAL(...)   LOG(RS_LOG_SEVERITY_FATAL, __VA_ARGS__)

    /////////////////////////////
    // Enumerated type support //
    /////////////////////////////

    #define RS_ENUM_HELPERS(TYPE, PREFIX) const char * get_string(TYPE value); \
        inline bool is_valid(TYPE value) { return value >= 0 && value < RS_##PREFIX##_COUNT; } \
        inline std::ostream & operator << (std::ostream & out, TYPE value) { if(is_valid(value)) return out << get_string(value); else return out << (int)value; }
    RS_ENUM_HELPERS(rs_stream, STREAM)
    RS_ENUM_HELPERS(rs_format, FORMAT)
    RS_ENUM_HELPERS(rs_preset, PRESET)
    RS_ENUM_HELPERS(rs_distortion, DISTORTION)
    RS_ENUM_HELPERS(rs_option, OPTION)    
    RS_ENUM_HELPERS(rs_channel, CHANNEL)
    RS_ENUM_HELPERS(rs_capabilities, CAPABILITIES)
    RS_ENUM_HELPERS(rs_source, SOURCE)
    #undef RS_ENUM_HELPERS

    ////////////////////////////////////////////
    // World's tiniest linear algebra library //
    ////////////////////////////////////////////

    struct int2 { int x,y; };
    struct float3 { float x,y,z; float & operator [] (int i) { return (&x)[i]; } };
    struct float3x3 { float3 x,y,z; float & operator () (int i, int j) { return (&x)[j][i]; } }; // column-major
    struct pose { float3x3 orientation; float3 position; };
    inline bool operator == (const float3 & a, const float3 & b) { return a.x==b.x && a.y==b.y && a.z==b.z; }
    inline float3 operator + (const float3 & a, const float3 & b) { return {a.x+b.x, a.y+b.y, a.z+b.z}; }
    inline float3 operator * (const float3 & a, float b) { return {a.x*b, a.y*b, a.z*b}; }
    inline bool operator == (const float3x3 & a, const float3x3 & b) { return a.x==b.x && a.y==b.y && a.z==b.z; }
    inline float3 operator * (const float3x3 & a, const float3 & b) { return a.x*b.x + a.y*b.y + a.z*b.z; }
    inline float3x3 operator * (const float3x3 & a, const float3x3 & b) { return {a*b.x, a*b.y, a*b.z}; }
    inline float3x3 transpose(const float3x3 & a) { return {{a.x.x,a.y.x,a.z.x}, {a.x.y,a.y.y,a.z.y}, {a.x.z,a.y.z,a.z.z}}; }
    inline bool operator == (const pose & a, const pose & b) { return a.orientation==b.orientation && a.position==b.position; }
    inline float3 operator * (const pose & a, const float3 & b) { return a.orientation * b + a.position; }
    inline pose operator * (const pose & a, const pose & b) { return {a.orientation * b.orientation, a * b.position}; }
    inline pose inverse(const pose & a) { auto inv = transpose(a.orientation); return {inv, inv * a.position * -1}; }

    ///////////////////
    // Pixel formats //
    ///////////////////

    struct pixel_format_unpacker
    {
        bool requires_processing;
        void (* unpack)(byte * const dest[], const byte * source, int count);
        std::vector<std::pair<rs_stream, rs_format>> outputs;

        bool provides_stream(rs_stream stream) const { for(auto & o : outputs) if(o.first == stream) return true; return false; }
        rs_format get_format(rs_stream stream) const { for(auto & o : outputs) if(o.first == stream) return o.second; throw std::logic_error("missing output"); }
    };

    struct native_pixel_format
    {
        uint32_t fourcc;
        int plane_count;
        size_t bytes_per_pixel;
        std::vector<pixel_format_unpacker> unpackers;

        size_t get_image_size(int width, int height) const { return width * height * plane_count * bytes_per_pixel; }
    };

    ////////////////////////
    // Static camera info //
    ////////////////////////

    struct subdevice_mode
    {
        int subdevice;                          // 0, 1, 2, etc...
        int2 native_dims;                       // Resolution advertised over UVC
        native_pixel_format pf;                 // Pixel format advertised over UVC
        int fps;                                // Framerate advertised over UVC
        rs_intrinsics native_intrinsics;        // Intrinsics structure corresponding to the content of image (Note: width,height may be subset of native_dims)
        std::vector<rs_intrinsics> rect_modes;  // Potential intrinsics of image after being rectified in software by librealsense
        std::vector<int> pad_crop_options;      // Acceptable padding/cropping values
    };

    struct stream_request
    {
        bool enabled;
        int width, height;
        rs_format format;
        int fps;
    }; 

    struct interstream_rule // Requires a.*field + delta == b.*field OR a.*field + delta2 == b.*field
    {
        rs_stream a, b;        
        int stream_request::* field;
        int delta, delta2;
    };

    struct supported_option
    { 
        rs_option option;
        double min, max, step, def;
    };
        
    struct data_polling_request
    {
        bool        enabled;        
    };

    struct static_device_info
    {
        std::string name;                                                   // Model name of the camera        
        int stream_subdevices[RS_STREAM_NATIVE_COUNT];                      // Which subdevice is used to support each stream, or -1 if stream is unavailable
        int data_subdevices[RS_STREAM_NATIVE_COUNT];                        // Specify whether the subdevice supports events pipe in addition to streaming, -1 if data channels are unavailable
        std::vector<subdevice_mode> subdevice_modes;                        // A list of available modes each subdevice can be put into
        std::vector<interstream_rule> interstream_rules;                    // Rules which constrain the set of available modes
        stream_request presets[RS_STREAM_NATIVE_COUNT][RS_PRESET_COUNT];    // Presets available for each stream
        std::vector<supported_option> options;
        pose stream_poses[RS_STREAM_NATIVE_COUNT];                          // Static pose of each camera on the device
        int num_libuvc_transfer_buffers;                                    // Number of transfer buffers to use in LibUVC backend
        std::string firmware_version;                                       // Firmware version string
        std::string serial;                                                 // Serial number of the camera (from USB or from SPI memory)
        float nominal_depth_scale;                                          // Default scale
        std::vector<rs_capabilities> capabilities_vector;

        static_device_info();
    };

    struct motion_event
    {
        unsigned short      error_state;
        unsigned short      status;
        unsigned short      imu_entries_num;
        unsigned short      non_imu_entries_num;
        unsigned long       timestamp;
        rs_motion_data      imu_packets[4];
        rs_timestamp_data   non_imu_packets[8];
    };

    //////////////////////////////////
    // Runtime device configuration //
    //////////////////////////////////

    struct subdevice_mode_selection
    {
        subdevice_mode mode;                    // The streaming mode in which to place the hardware
        int pad_crop;                           // The number of pixels of padding (positive values) or cropping (negative values) to apply to all four edges of the image
        int unpacker_index;                     // The specific unpacker used to unpack the encoded format into the desired output formats

        subdevice_mode_selection() : mode({}), pad_crop(), unpacker_index() {}
        subdevice_mode_selection(const subdevice_mode & mode, int pad_crop, int unpacker_index) : mode(mode), pad_crop(pad_crop), unpacker_index(unpacker_index) {}

        const pixel_format_unpacker & get_unpacker() const { return mode.pf.unpackers[unpacker_index]; }
        const std::vector<std::pair<rs_stream, rs_format>> & get_outputs() const { return get_unpacker().outputs; }
        int get_width() const { return mode.native_intrinsics.width + pad_crop * 2; }
        int get_height() const { return mode.native_intrinsics.height + pad_crop * 2; }
        size_t get_image_size(rs_stream stream) const;
        bool provides_stream(rs_stream stream) const { return get_unpacker().provides_stream(stream); }
        rs_format get_format(rs_stream stream) const { return get_unpacker().get_format(stream); }
        int get_framerate(rs_stream stream) const { return mode.fps; }
        void unpack(byte * const dest[], const byte * source) const;

        bool requires_processing() const { return mode.pf.unpackers[unpacker_index].requires_processing; }
    };

    class frame_callback
    {
        void (*on_frame)(rs_device * dev, rs_frame_ref * frame, void * user);
        void * user;
		rs_device * device;
    public:
        frame_callback() : frame_callback(nullptr, nullptr, nullptr) {}
		frame_callback(rs_device * dev, void(*on_frame)(rs_device *, rs_frame_ref *, void *), void * user) : on_frame(on_frame), user(user), device(dev) {}

		operator bool() { return on_frame != nullptr; }
		void operator () (rs_frame_ref * frame) const { if (on_frame) on_frame(device, frame, user); }
    };

    class motion_events_callback
    {
        void(*on_event)(rs_device * dev, rs_motion_data data, void * user);
        void        * user;
        rs_device   * device;
    public:
        motion_events_callback() : motion_events_callback(nullptr, nullptr, nullptr) {}
        motion_events_callback(rs_device * dev, void(*on_event)(rs_device *, rs_motion_data, void *), void * user) : on_event(on_event), user(user), device(dev) {}

        operator bool() { return on_event != nullptr; }
        void operator () (rs_motion_data data) const { if (on_event) on_event(device, data, user); }
    };

    class timestamp_events_callback
	{
		void(*on_event)(rs_device * dev, rs_timestamp_data data, void * user);
		void        * user;
		rs_device   * device;
	public:
        timestamp_events_callback() : timestamp_events_callback(nullptr, nullptr, nullptr) {}
        timestamp_events_callback(rs_device * dev, void(*on_event)(rs_device *, rs_timestamp_data, void *), void * user) : on_event(on_event), user(user), device(dev) {}

		operator bool() { return on_event != nullptr; }
		void operator () (rs_timestamp_data data) const { if (on_event) on_event(device, data, user); }
	};

    struct device_config
    {
        const static_device_info info;
<<<<<<< HEAD
        stream_request requests[RS_STREAM_NATIVE_COUNT];    // Modified by enable/disable_stream calls
        frame_callback callbacks[RS_STREAM_NATIVE_COUNT];   // Modified by set_frame_callback calls
        float depth_scale;                                  // Scale of depth values
=======
        stream_request          requests[RS_STREAM_NATIVE_COUNT];	// Modified by enable/disable_stream calls
        data_polling_request    data_requests;                      // Modified by enable/disable_events calls
        std::vector<motion_events_callback> motion_callbacks;            // Modified by set_events_callback calls
        std::vector<timestamp_events_callback> timestamp_callbacks;
        float depth_scale;														// Scale of depth values
>>>>>>> f83264c6

        device_config(const rsimpl::static_device_info & info) : info(info), depth_scale(info.nominal_depth_scale) 
        { 
            for(auto & req : requests) req = rsimpl::stream_request();
        }

        subdevice_mode_selection select_mode(const stream_request (&requests)[RS_STREAM_NATIVE_COUNT], int subdevice_index) const;
        std::vector<subdevice_mode_selection> select_modes(const stream_request (&requests)[RS_STREAM_NATIVE_COUNT]) const;
        std::vector<subdevice_mode_selection> select_modes() const { return select_modes(requests); }
    };

    ////////////////////////////////////////
    // Helper functions for library types //
    ////////////////////////////////////////

    inline rs_intrinsics pad_crop_intrinsics(const rs_intrinsics & i, int pad_crop)
    {
        return {i.width+pad_crop*2, i.height+pad_crop*2, i.ppx+pad_crop, i.ppy+pad_crop, i.fx, i.fy, i.model, {i.coeffs[0], i.coeffs[1], i.coeffs[2], i.coeffs[3], i.coeffs[4]}};
    }

    inline rs_intrinsics scale_intrinsics(const rs_intrinsics & i, int width, int height)
    {
        const float sx = (float)width/i.width, sy = (float)height/i.height;
        return {width, height, i.ppx*sx, i.ppy*sy, i.fx*sx, i.fy*sy, i.model, {i.coeffs[0], i.coeffs[1], i.coeffs[2], i.coeffs[3], i.coeffs[4]}};
    }

    inline bool operator == (const rs_intrinsics & a, const rs_intrinsics & b) { return std::memcmp(&a, &b, sizeof(a)) == 0; }

    inline uint32_t pack(uint8_t c0, uint8_t c1, uint8_t c2, uint8_t c3)
    {
        return (c0 << 24) | (c1 << 16) | (c2 << 8) | c3;
    }

	template<class T, int C>
	class small_heap
	{
		T buffer[C];
		bool is_free[C];
		std::mutex mutex;
		bool keep_allocating = true;
		std::condition_variable cv;
		int size = 0;

	public:
		small_heap()
		{
			for (auto i = 0; i < C; i++)
			{
				is_free[i] = true;
				buffer[i] = std::move(T());
			}
		}

		T * allocate()
		{
			std::unique_lock<std::mutex> lock(mutex);

			if (!keep_allocating) return nullptr;

			for (auto i = 0; i < C; i++)
			{
				if (is_free[i])
				{
					is_free[i] = false;
					size++;
					return &buffer[i];
				}
			}
			return nullptr;
		}

		void deallocate(T * item)
		{
			std::unique_lock<std::mutex> lock(mutex);
			if (item < buffer || item >= buffer + C)
			{
				throw std::runtime_error("Trying to return item to a heap that didn't allocate it!");
			}
			auto i = item - buffer;
			is_free[i] = true;
			buffer[i] = std::move(T());
			size--;

			if (size == 0)
			{
				lock.unlock();
				cv.notify_one();
			}
		}

		void stop_allocation()
		{
			std::unique_lock<std::mutex> lock(mutex);
			keep_allocating = false;
		}

		void wait_until_empty()
		{
			std::unique_lock<std::mutex> lock(mutex);

			const auto ready = [this]()
			{
				return size == 0;
			};
			if (!ready() && !cv.wait_for(lock, std::chrono::hours(1000), ready)) // for some reason passing std::chrono::duration::max makes it return instantly
			{
				throw std::runtime_error("Could not flush one of the user controlled objects!");
			}
		}
	};

	class frame_continuation
	{
		std::function<void()> continuation;
		const void* protected_data = nullptr;

		frame_continuation(const frame_continuation &) = delete;
		frame_continuation & operator=(const frame_continuation &) = delete;
	public:
		frame_continuation() : continuation([](){}) {}

		explicit frame_continuation(std::function<void()> continuation, const void* protected_data) : continuation(continuation), protected_data(protected_data) {}

		frame_continuation(frame_continuation && other) : continuation(other.continuation), protected_data(other.protected_data)
		{
			other.continuation = [](){};
			other.protected_data = nullptr;
		}

		void operator()() 
		{
			continuation();
			continuation = [](){};
			protected_data = nullptr;
		}

		const void* get_data() const { return protected_data; }

		frame_continuation & operator=(frame_continuation && other)
		{
			continuation();
			protected_data = other.protected_data;
			continuation = other.continuation;
			other.continuation = [](){};
			other.protected_data = nullptr;
			return *this;
		}

		~frame_continuation()
		{
			continuation();
		}
	};
}

#endif<|MERGE_RESOLUTION|>--- conflicted
+++ resolved
@@ -269,17 +269,12 @@
     struct device_config
     {
         const static_device_info info;
-<<<<<<< HEAD
-        stream_request requests[RS_STREAM_NATIVE_COUNT];    // Modified by enable/disable_stream calls
+        stream_request          requests[RS_STREAM_NATIVE_COUNT];	// Modified by enable/disable_stream calls
         frame_callback callbacks[RS_STREAM_NATIVE_COUNT];   // Modified by set_frame_callback calls
-        float depth_scale;                                  // Scale of depth values
-=======
-        stream_request          requests[RS_STREAM_NATIVE_COUNT];	// Modified by enable/disable_stream calls
         data_polling_request    data_requests;                      // Modified by enable/disable_events calls
         std::vector<motion_events_callback> motion_callbacks;            // Modified by set_events_callback calls
         std::vector<timestamp_events_callback> timestamp_callbacks;
         float depth_scale;														// Scale of depth values
->>>>>>> f83264c6
 
         device_config(const rsimpl::static_device_info & info) : info(info), depth_scale(info.nominal_depth_scale) 
         { 
