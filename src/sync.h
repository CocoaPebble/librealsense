// License: Apache 2.0. See LICENSE file in root directory.
// Copyright(c) 2015 Intel Corporation. All Rights Reserved.

#pragma once
#ifndef LIBREALSENSE_SYNC_H
#define LIBREALSENSE_SYNC_H

<<<<<<< HEAD
#include "types.h"
#include "timestamps.h"

namespace rsimpl
{
    struct frame_info
    {
        frame_info() : timestamp(), frameCounter(0) {}
        std::vector<byte> data;
        int timestamp;
        int frameCounter;
    };

    class frame_archive
    {
        // Define a movable but explicitly noncopyable buffer type to hold our frame data
        struct frame : frame_info
        {
            frame() : frame_info(){}
            frame(const frame & r) = delete;
            frame(frame && r) : frame() { *this = std::move(r); }

            frame & operator = (const frame & r) = delete;
            frame & operator = (frame && r) { data = std::move(r.data); timestamp = r.timestamp; frameCounter = r.frameCounter; return *this; }
        };

=======
#include "archive.h"
#include <atomic>

namespace rsimpl
{
    class syncronizing_archive : public frame_archive
    {
    private:
>>>>>>> 00379ef3
        // This data will be left constant after creation, and accessed from all threads
        subdevice_mode_selection modes[RS_STREAM_NATIVE_COUNT];
        rs_stream key_stream;
        std::vector<rs_stream> other_streams;

        // This data will be read and written exclusively from the application thread
        frameset frontbuffer;

        // This data will be read and written by all threads, and synchronized with a mutex
        std::vector<frame> frames[RS_STREAM_NATIVE_COUNT];
        std::condition_variable_any cv;

        void get_next_frames();
        void dequeue_frame(rs_stream stream);
        void discard_frame(rs_stream stream);
        void cull_frames();

        timestamp_corrector            ts_corrector;
    public:
        syncronizing_archive(const std::vector<subdevice_mode_selection> & selection, rs_stream key_stream);

        // Application thread API
        void wait_for_frames();
        bool poll_for_frames();

        frameset * wait_for_frames_safe();
        bool poll_for_frames_safe(frameset ** frames);

        const byte * get_frame_data(rs_stream stream) const;
        int get_frame_timestamp(rs_stream stream) const;
        int get_frame_number(rs_stream stream) const;
        long long get_frame_system_time(rs_stream stream) const;

        frameset * clone_frontbuffer();

        // Frame callback thread API
<<<<<<< HEAD
        byte * alloc_frame(rs_stream stream, int timestamp, int frameCounter);
        void commit_frame(rs_stream stream);  

        void correct_timestamp();
        void on_timestamp(rs_timestamp_data data);
=======
        void commit_frame(rs_stream stream);

        void flush() override;

>>>>>>> 00379ef3
    };
}

#endif<|MERGE_RESOLUTION|>--- conflicted
+++ resolved
@@ -5,43 +5,15 @@
 #ifndef LIBREALSENSE_SYNC_H
 #define LIBREALSENSE_SYNC_H
 
-<<<<<<< HEAD
-#include "types.h"
-#include "timestamps.h"
-
-namespace rsimpl
-{
-    struct frame_info
-    {
-        frame_info() : timestamp(), frameCounter(0) {}
-        std::vector<byte> data;
-        int timestamp;
-        int frameCounter;
-    };
-
-    class frame_archive
-    {
-        // Define a movable but explicitly noncopyable buffer type to hold our frame data
-        struct frame : frame_info
-        {
-            frame() : frame_info(){}
-            frame(const frame & r) = delete;
-            frame(frame && r) : frame() { *this = std::move(r); }
-
-            frame & operator = (const frame & r) = delete;
-            frame & operator = (frame && r) { data = std::move(r.data); timestamp = r.timestamp; frameCounter = r.frameCounter; return *this; }
-        };
-
-=======
 #include "archive.h"
 #include <atomic>
+#include "timestamps.h"
 
 namespace rsimpl
 {
     class syncronizing_archive : public frame_archive
     {
     private:
->>>>>>> 00379ef3
         // This data will be left constant after creation, and accessed from all threads
         subdevice_mode_selection modes[RS_STREAM_NATIVE_COUNT];
         rs_stream key_stream;
@@ -78,18 +50,12 @@
         frameset * clone_frontbuffer();
 
         // Frame callback thread API
-<<<<<<< HEAD
-        byte * alloc_frame(rs_stream stream, int timestamp, int frameCounter);
-        void commit_frame(rs_stream stream);  
-
-        void correct_timestamp();
-        void on_timestamp(rs_timestamp_data data);
-=======
         void commit_frame(rs_stream stream);
 
         void flush() override;
 
->>>>>>> 00379ef3
+        void correct_timestamp();
+        void on_timestamp(rs_timestamp_data data);
     };
 }
 
