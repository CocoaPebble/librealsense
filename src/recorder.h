--- conflicted
+++ resolved
@@ -235,12 +235,8 @@
         private:
             std::shared_ptr<backend> _source;
             std::shared_ptr<recording> _rec;
-<<<<<<< HEAD
-            mutable std::atomic<int> _entity_count = 1;
+            mutable std::atomic<int> _entity_count;
             std::shared_ptr<compression_algorithm> _compression;
-=======
-            mutable std::atomic<int> _entity_count;
->>>>>>> b3361192
         };
 
         class playback_uvc_device : public uvc_device
