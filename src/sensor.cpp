// License: Apache 2.0. See LICENSE file in root directory.
// Copyright(c) 2015 Intel Corporation. All Rights Reserved.

#include "device.h"
#include "image.h"
#include "algo.h"
#include "metadata-parser.h"

#include <array>
#include <set>
#include <unordered_set>
#include "device.h"

namespace librealsense
{
    sensor_base::sensor_base(std::string name, std::shared_ptr<platform::time_service> ts, const device* dev)
        : _source(ts),
          _device(dev),
        _is_streaming(false),
        _is_opened(false),
        _stream_profiles([this]() { return this->init_stream_profiles(); }),
        _notifications_proccessor(std::shared_ptr<notifications_proccessor>(new notifications_proccessor())),
        _metadata_parsers(std::make_shared<metadata_parser_map>()),
        _on_before_frame_callback(nullptr),
        _on_open(nullptr),
        _ts(ts)
    {
        register_option(RS2_OPTION_FRAMES_QUEUE_SIZE, _source.get_published_size_option());

        register_metadata(RS2_FRAME_METADATA_TIME_OF_ARRIVAL, std::make_shared<librealsense::md_time_of_arrival_parser>());

        register_info(RS2_CAMERA_INFO_NAME, name);
    }

    void sensor_base::register_notifications_callback(notifications_callback_ptr callback)
    {
        _notifications_proccessor->set_callback(std::move(callback));
    }

    std::shared_ptr<notifications_proccessor> sensor_base::get_notifications_proccessor()
    {
        return _notifications_proccessor;
    }

    rs2_extrinsics sensor_base::get_extrinsics_to(rs2_stream from, const sensor_interface& other, rs2_stream to) const
    {
        return _device->get_extrinsics(_device->find_sensor_idx(*this), from, _device->find_sensor_idx(other), to);
    }

    bool sensor_base::try_get_pf(const platform::stream_profile& p, native_pixel_format& result) const
    {
        auto it = std::find_if(begin(_pixel_formats), end(_pixel_formats),
            [&p](const native_pixel_format& pf)
        {
            return pf.fourcc == p.format;
        });
        if (it != end(_pixel_formats))
        {
            result = *it;
            return true;
        }
        return false;
    }

    std::vector<request_mapping> sensor_base::resolve_requests(std::vector<stream_profile> requests)
    {
        // per requested profile, find all 4ccs that support that request.
        std::map<rs2_stream, std::set<uint32_t>> legal_fourccs;
        auto profiles = get_stream_profiles();
        for (auto&& request : requests) {
             for (auto&& mode : profiles) {
                if (mode.fps == request.fps && mode.height == request.height && mode.width == request.width)
                    legal_fourccs[request.stream].insert(mode.format);
            }
        }

        //if you want more efficient data structure use std::unordered_set
        //with well-defined hash function
        std::set <request_mapping> results;

        while (!requests.empty() && !_pixel_formats.empty())
        {
            auto max = 0;
            size_t best_size = 0;
            auto best_pf = &_pixel_formats.front();
            auto best_unpacker = &_pixel_formats.front().unpackers.front();
            for (auto&& pf : _pixel_formats)
            {
                // Speeds up algorithm by skipping obviously useless 4ccs
                // if (std::none_of(begin(legal_fourccs), end(legal_fourccs), [&](const uint32_t fourcc) {return fourcc == pf.fourcc; })) continue;
                for (auto&& unpacker : pf.unpackers)
                {
                    auto count = static_cast<int>(std::count_if(begin(requests), end(requests),
                        [&pf, &legal_fourccs, &unpacker](stream_profile& r)
                    {
                        // only count if the 4cc can be unpacked into the relevant stream/format
                        // and also, the pixel format can be streamed in the requested dimensions/fps.
                        return unpacker.satisfies(r) && legal_fourccs[r.stream].count(pf.fourcc);
                    }));

                    // Here we check if the current pixel format / unpacker combination is better than the current best.
                    // We judge on two criteria. A: how many of the requested streams can we supply? B: how many total streams do we open?
                    // Optimally, we want to find a combination that supplies all the requested streams, and no additional streams.
                    if (
                        count > max                                 // If the current combination supplies more streams, it is better.
                        || (count == max                            // Alternatively, if it supplies the same number of streams,
                            && unpacker.outputs.size() < best_size) // but this combination opens fewer total streams, it is also better
                        )
                    {
                        max = count;
                        best_size = unpacker.outputs.size();
                        best_pf = &pf;
                        best_unpacker = &unpacker;
                    }
                }
            }

            if (max == 0) break;

            requests.erase(std::remove_if(begin(requests), end(requests),
                [best_unpacker, best_pf, &results, &legal_fourccs, this](stream_profile& r)
            {
                if (best_unpacker->satisfies(r) && legal_fourccs[r.stream].count(best_pf->fourcc))
                {
                    request_mapping mapping;
                    mapping.profile = { r.width, r.height, r.fps, best_pf->fourcc };
                    mapping.unpacker = best_unpacker;
                    mapping.pf = best_pf;

                    results.insert(mapping);
                    return true;
                }
                return false;
            }), end(requests));
        }

        if (requests.empty()) return{ begin(results), end(results) };

        throw invalid_value_exception("Subdevice unable to satisfy stream requests!");
    }

    uvc_sensor::~uvc_sensor()
    {
        try
        {
            if (_is_streaming)
                stop();

            if (_is_opened)
                close();
        }
        catch(...)
        {
            LOG_ERROR("An error has occurred while stop_streaming()!");
        }
    }

    std::vector<platform::stream_profile> uvc_sensor::init_stream_profiles()
    {
        power on(std::dynamic_pointer_cast<uvc_sensor>(shared_from_this()));
        return _device->get_profiles();
    }

    std::vector<stream_profile> uvc_sensor::get_principal_requests()
    {
        std::unordered_set<stream_profile> results;
        std::set<uint32_t> unregistered_formats;
        std::set<uint32_t> supported_formats;
        std::set<uint32_t> registered_formats;

        auto profiles = get_stream_profiles();
        for (auto&& p : profiles)
        {
            supported_formats.insert(p.format);
            native_pixel_format pf{};
            if (try_get_pf(p, pf))
            {
                for (auto&& unpacker : pf.unpackers)
                {
                    for (auto&& output : unpacker.outputs)
                    {
                        results.insert({ output.first, p.width, p.height, p.fps, output.second });
                        registered_formats.insert(p.format);
                    }
                }
            }
            else
            {
                unregistered_formats.insert(p.format);
            }
        }

        if (unregistered_formats.size())
        {
            std::stringstream ss;
            ss << "Unregistered Media formats : [ ";
            for (auto& elem : unregistered_formats)
            {
                uint32_t device_fourcc = reinterpret_cast<const big_endian<uint32_t>&>(elem);
                char fourcc[sizeof(device_fourcc) + 1];
                librealsense::copy(fourcc, &device_fourcc, sizeof(device_fourcc));
                fourcc[sizeof(device_fourcc)] = 0;
                ss << fourcc << " ";
            }

            ss << "]; Supported: [ ";
            for (auto& elem : registered_formats)
            {
                uint32_t device_fourcc = reinterpret_cast<const big_endian<uint32_t>&>(elem);
                char fourcc[sizeof(device_fourcc) + 1];
                librealsense::copy(fourcc, &device_fourcc, sizeof(device_fourcc));
                fourcc[sizeof(device_fourcc)] = 0;
                ss << fourcc << " ";
            }
            ss << "]";
            LOG_WARNING(ss.str());
        }

        // Sort the results to make sure that the user will receive predictable deterministic output from the API
        std::vector<stream_profile> res{ begin(results), end(results) };
        std::sort(res.begin(), res.end(), [](const stream_profile& a, const stream_profile& b)
        {
            auto at = std::make_tuple(a.stream, a.width, a.height, a.fps, a.format);
            auto bt = std::make_tuple(b.stream, b.width, b.height, b.fps, b.format);

            return at > bt;
        });

        return res;
    }

    const device_interface& sensor_base::get_device()
    {
        return *_device;
    }

    void uvc_sensor::open(const std::vector<stream_profile>& requests)
    {
        std::lock_guard<std::mutex> lock(_configure_lock);
        if (_is_streaming)
            throw wrong_api_call_sequence_exception("open(...) failed. UVC device is streaming!");
        else if (_is_opened)
            throw wrong_api_call_sequence_exception("open(...) failed. UVC device is already opened!");

        auto on = std::unique_ptr<power>(new power(std::dynamic_pointer_cast<uvc_sensor>(shared_from_this())));
        _source.init(_metadata_parsers);
        _source.set_sensor(this->shared_from_this());
        auto mapping = resolve_requests(requests);

        auto timestamp_reader = _timestamp_reader.get();

        std::vector<request_mapping> commited;

        for (auto&& mode : mapping)
        {
            try
            {
                _device->probe_and_commit(mode.profile, !mode.requires_processing(),
                [this, mode, timestamp_reader, requests](platform::stream_profile p, platform::frame_object f, std::function<void()> continuation) mutable
                {

                auto system_time = _ts->get_time();

                if (!this->is_streaming())
                {
                    LOG_WARNING("Frame received with streaming inactive," << librealsense::get_string(mode.unpacker->outputs.front().first)
                            << ", Arrived," << std::fixed << system_time);
                    return;
                }

                frame_continuation release_and_enqueue(continuation, f.pixels);

                // Ignore any frames which appear corrupted or invalid
                // Determine the timestamp for this frame
                auto timestamp = timestamp_reader->get_frame_timestamp(mode, f);
                auto timestamp_domain = timestamp_reader->get_frame_timestamp_domain(mode, f);

                auto frame_counter = timestamp_reader->get_frame_counter(mode, f);

                auto requires_processing = mode.requires_processing();

                auto width = mode.profile.width;
                auto height = mode.profile.height;
                auto fps = mode.profile.fps;

                std::vector<byte *> dest;
                std::vector<frame_holder> refs;

                //frame_drops_status->was_initialized = true;

                // Not updating prev_frame_counter when first frame arrival
                /*if (frame_drops_status->was_initialized)
                {
                    frames_drops_counter.fetch_add(int(frame_counter - frame_drops_status->prev_frame_counter - 1));
                    frame_drops_status->prev_frame_counter = frame_counter;
                }*/

                auto&& unpacker = *mode.unpacker;
                for (auto&& output : unpacker.outputs)
                {
<<<<<<< HEAD
                    LOG_DEBUG("FrameAccepted," << librealsense::get_string(output.first) << "," << std::dec << frame_counter
=======
                    LOG_DEBUG("FrameAccepted," << std::dec<< librealsense::get_string(output.first) << "," << frame_counter
>>>>>>> b15fa179
                        << ",Arrived," << std::fixed << system_time
                        << ",TS," << std::fixed << timestamp << ",TS_Domain," << rs2_timestamp_domain_to_string(timestamp_domain));

                    auto bpp = get_image_bpp(output.second);
                    frame_additional_data additional_data(timestamp,
                        frame_counter,
                        system_time,
                        output.second,
                        output.first,
                        fps,
                        static_cast<uint8_t>(f.metadata_size),
                        (const uint8_t*)f.metadata);

                    frame_holder frame = _source.alloc_frame(RS2_EXTENSION_TYPE_VIDEO_FRAME, width * height * bpp / 8, additional_data, requires_processing);
                    if (frame.frame)
                    {
                        auto video = (video_frame*)frame.frame;
                        video->assign(width, height, width * bpp / 8, bpp);
                        video->set_timestamp_domain(timestamp_domain);
                        dest.push_back(const_cast<byte*>(video->get_frame_data()));
                        refs.push_back(std::move(frame));
                    }
                    else
                    {
                        LOG_INFO("Dropped frame. alloc_frame(...) returned nullptr");
                        return;
                    }

                    // Obtain buffers for unpacking the frame
                    //dest.push_back(archive->alloc_frame(output.first, additional_data, requires_processing));
                }

                // Unpack the frame
                if (requires_processing && (dest.size() > 0))
                {
                    unpacker.unpack(dest.data(), reinterpret_cast<const byte *>(f.pixels), width * height);
                }

                // If any frame callbacks were specified, dispatch them now
                for (auto&& pref : refs)
                {
                    if (!requires_processing)
                    {
                        pref->attach_continuation(std::move(release_and_enqueue));
                    }

                    // all the streams the unpacker generates are handled here.
                    // If it matches one of the streams the user requested, send it to the user.
                    if (std::any_of(begin(requests), end(requests), [&pref](stream_profile request) { return request.stream == pref->get_stream_type(); }))
                    {
                        if (_on_before_frame_callback)
                        {
                            auto callback = _source.begin_callback();
                            auto stream_type = pref->get_stream_type();
                            _on_before_frame_callback(stream_type, pref, std::move(callback));
                        }

                        _source.invoke_callback(std::move(pref));
                    }
                 }
                },
                static_cast<int>(_source.get_published_size_option()->query()));
            }
            catch(...)
            {
                for (auto&& commited_mode : commited)
                {
                    _device->close(mode.profile);
                }
                throw;
            }
            commited.push_back(mode);
        }

        for (auto& mode : mapping)
        {
            _configuration.push_back(mode.profile);
        }

        if (_on_open)
            _on_open(_configuration);

        _power = move(on);
        _is_opened = true;

        try {
            _device->stream_on([&](const notification& n)
            {
                _notifications_proccessor->raise_notification(n);
            });
        }
        catch (...)
        {
            for (auto& profile : _configuration)
            {
                try {
                    _device->close(profile);
                }
                catch (...) {}
            }
            reset_streaming();
            _is_opened = false;
            throw;
        }
    }

    void uvc_sensor::close()
    {
        std::lock_guard<std::mutex> lock(_configure_lock);
        if (_is_streaming)
            throw wrong_api_call_sequence_exception("close() failed. UVC device is streaming!");
        else if (!_is_opened)
            throw wrong_api_call_sequence_exception("close() failed. UVC device was not opened!");

        for (auto& profile : _configuration)
        {
            _device->close(profile);
        }
        reset_streaming();
        _power.reset();
        _is_opened = false;
    }

    void uvc_sensor::register_xu(platform::extension_unit xu)
    {
        _xus.push_back(std::move(xu));
    }

    void uvc_sensor::start(frame_callback_ptr callback)
    {
        std::lock_guard<std::mutex> lock(_configure_lock);
        if (_is_streaming)
            throw wrong_api_call_sequence_exception("start_streaming(...) failed. UVC device is already streaming!");
        else if(!_is_opened)
            throw wrong_api_call_sequence_exception("start_streaming(...) failed. UVC device was not opened!");

        _source.set_callback(callback);

        _is_streaming = true;
        _device->start_callbacks();
    }

    void uvc_sensor::stop()
    {
        std::lock_guard<std::mutex> lock(_configure_lock);
        if (!_is_streaming)
            throw wrong_api_call_sequence_exception("stop_streaming() failed. UVC device is not streaming!");

        _is_streaming = false;
        _device->stop_callbacks();
    }


    void uvc_sensor::reset_streaming()
    {
        _source.flush();
        _configuration.clear();
        _source.reset();
        _timestamp_reader->reset();
    }

    void uvc_sensor::acquire_power()
    {
        std::lock_guard<std::mutex> lock(_power_lock);
        if (_user_count.fetch_add(1) == 0)
        {
            _device->set_power_state(platform::D0);
            for (auto& xu : _xus) _device->init_xu(xu);
        }
    }

    void uvc_sensor::release_power()
    {
        std::lock_guard<std::mutex> lock(_power_lock);
        if (_user_count.fetch_add(-1) == 1)
        {
            _device->set_power_state(platform::D3);
        }
    }

    bool info_container::supports_info(rs2_camera_info info) const
    {
        auto it = _camera_info.find(info);
        return it != _camera_info.end();
    }

    void info_container::register_info(rs2_camera_info info, const std::string& val)
    {
        if (supports_info(info) && (get_info(info) != val)) // Append existing infos
        {
            _camera_info[info] += "\n" + std::move(val);
        }
        else
        {
            _camera_info[info] = std::move(val);
        }
    }

    const std::string& info_container::get_info(rs2_camera_info info) const
    {
        auto it = _camera_info.find(info);
        if (it == _camera_info.end())
            throw invalid_value_exception("Selected camera info is not supported for this camera!");

        return it->second;
    }
    void info_container::create_snapshot(std::shared_ptr<info_interface>& snapshot)
    {
        snapshot = std::make_shared<info_snapshot>(this);
    }
    void info_container::create_recordable(std::shared_ptr<info_interface>& recordable,
                                           std::function<void(std::shared_ptr<extension_snapshot>)> record_action)
    {
        recordable = std::make_shared<info_container>(*this);
    }

    void uvc_sensor::register_pu(rs2_option id)
    {
        register_option(id, std::make_shared<uvc_pu_option>(*this, id));
    }

    void sensor_base::register_metadata(rs2_frame_metadata metadata, std::shared_ptr<md_attribute_parser_base> metadata_parser)
    {
        if (_metadata_parsers.get()->end() != _metadata_parsers.get()->find(metadata))
            throw invalid_value_exception( to_string() << "Metadata attribute parser for " << rs2_frame_metadata_to_string(metadata)
                                           <<  " is already defined");

        _metadata_parsers.get()->insert(std::pair<rs2_frame_metadata, std::shared_ptr<md_attribute_parser_base>>(metadata, metadata_parser));
    }

    hid_sensor::~hid_sensor()
    {
        try
        {
            if (_is_streaming)
                stop();

            if (_is_opened)
                close();
        }
        catch(...)
        {
            LOG_ERROR("An error has occurred while stop_streaming()!");
        }
    }

    std::vector<platform::stream_profile> hid_sensor::init_stream_profiles()
    {
        std::unordered_set<platform::stream_profile> results;
        for (auto& elem : get_device_profiles())
        {
            results.insert({elem.width, elem.height, elem.fps, stream_to_fourcc(elem.stream)});
        }
        return std::vector<platform::stream_profile>(results.begin(), results.end());
    }

    std::vector<stream_profile> hid_sensor::get_sensor_profiles(std::string sensor_name) const
    {
        std::vector<stream_profile> profiles{};
        for (auto& elem : _sensor_name_and_hid_profiles)
        {
            if (!elem.first.compare(sensor_name))
            {
                profiles.push_back(elem.second);
            }
        }

        return profiles;
    }

    std::vector<stream_profile> hid_sensor::get_principal_requests()
    {
        return get_device_profiles();
    }

    void hid_sensor::open(const std::vector<stream_profile>& requests)
    {
        std::lock_guard<std::mutex> lock(_configure_lock);
        if (_is_streaming)
            throw wrong_api_call_sequence_exception("open(...) failed. Hid device is streaming!");
        else if (_is_opened)
            throw wrong_api_call_sequence_exception("Hid device is already opened!");

        auto mapping = resolve_requests(requests);
        for (auto& request : requests)
        {
            auto sensor_name = rs2_stream_to_sensor_name(request.stream);
            for (auto& map : mapping)
            {
                auto it = std::find_if(begin(map.unpacker->outputs), end(map.unpacker->outputs),
                                       [&](const std::pair<rs2_stream, rs2_format>& pair)
                {
                    return pair.first == request.stream;
                });

                if (it != end(map.unpacker->outputs))
                {
                    _configured_profiles.insert(std::make_pair(sensor_name,
                                                               stream_profile{request.stream,
                                                                              request.width,
                                                                              request.height,
                                                                              fps_to_sampling_frequency(request.stream, request.fps),
                                                                              request.format}));
                    _is_configured_stream[request.stream] = true;
                    _hid_mapping.insert(std::make_pair(sensor_name, map));
                }
            }
        }

        std::vector<platform::hid_profile> configured_hid_profiles;
        for (auto& elem : _configured_profiles)
        {
            configured_hid_profiles.push_back(platform::hid_profile{elem.first, elem.second.fps});
        }
        _hid_device->open(configured_hid_profiles);
        _is_opened = true;
    }

    void hid_sensor::close()
    {
        std::lock_guard<std::mutex> lock(_configure_lock);
        if (_is_streaming)
            throw wrong_api_call_sequence_exception("close() failed. Hid device is streaming!");
        else if (!_is_opened)
            throw wrong_api_call_sequence_exception("close() failed. Hid device was not opened!");

        _hid_device->close();
        _configured_profiles.clear();
        _is_configured_stream.clear();
        _is_configured_stream.resize(RS2_STREAM_COUNT);
        _hid_mapping.clear();
        _is_opened = false;
    }

    // TODO:
    static rs2_stream custom_gpio_to_stream_type(uint32_t custom_gpio)
    {
        auto gpio = RS2_STREAM_GPIO1 + custom_gpio;
        if (gpio >= RS2_STREAM_GPIO1 &&
            gpio <= RS2_STREAM_GPIO4)
        {
            return static_cast<rs2_stream>(gpio);
        }

        LOG_ERROR("custom_gpio " << std::to_string(custom_gpio) << " is incorrect!");
        return RS2_STREAM_ANY;
    }

    void hid_sensor::start(frame_callback_ptr callback)
    {
        std::lock_guard<std::mutex> lock(_configure_lock);
        if (_is_streaming)
            throw wrong_api_call_sequence_exception("start_streaming(...) failed. Hid device is already streaming!");
        else if(!_is_opened)
            throw wrong_api_call_sequence_exception("start_streaming(...) failed. Hid device was not opened!");

        _source.set_callback(callback);
        _source.init(_metadata_parsers);
        _source.set_sensor(this->shared_from_this());

        _hid_device->start_capture([this](const platform::sensor_data& sensor_data)
        {
            auto system_time = _ts->get_time();
            auto timestamp_reader = _hid_iio_timestamp_reader.get();

            // TODO:
            static const std::string custom_sensor_name = "custom";
            auto sensor_name = sensor_data.sensor.name;
            bool is_custom_sensor = false;
            static const uint32_t custom_source_id_offset = 16;
            uint8_t custom_gpio = 0;
            auto custom_stream_type = RS2_STREAM_ANY;
            if (sensor_name == custom_sensor_name)
            {
                custom_gpio = *(reinterpret_cast<uint8_t*>((uint8_t*)(sensor_data.fo.pixels) + custom_source_id_offset));
                custom_stream_type = custom_gpio_to_stream_type(custom_gpio);

                if (!_is_configured_stream[custom_stream_type])
                {
                    LOG_DEBUG("Unrequested " << rs2_stream_to_string(custom_stream_type) << " frame was dropped.");
                    return;
                }

                is_custom_sensor = true;
                timestamp_reader = _custom_hid_timestamp_reader.get();
            }

            if (!this->is_streaming())
            {
                LOG_INFO("HID Frame received when Streaming is not active,"
                            << get_string(_configured_profiles[sensor_name].stream)
                            << ",Arrived," << std::fixed << system_time);
                return;
            }

            auto mode = _hid_mapping[sensor_name];
            auto data_size = sensor_data.fo.frame_size;
            mode.profile.width = (uint32_t)data_size;
            mode.profile.height = 1;

            // Determine the timestamp for this HID frame
            auto timestamp = timestamp_reader->get_frame_timestamp(mode, sensor_data.fo);
            auto frame_counter = timestamp_reader->get_frame_counter(mode, sensor_data.fo);

            frame_additional_data additional_data{};
            additional_data.format = _configured_profiles[sensor_name].format;

            // TODO: Add frame_additional_data reader?
            if (is_custom_sensor)
                additional_data.stream_type = custom_stream_type;
            else
                additional_data.stream_type = _configured_profiles[sensor_name].stream;

            additional_data.fps = mode.profile.fps;
            additional_data.timestamp = timestamp;
            additional_data.frame_number = frame_counter;
            additional_data.timestamp_domain = timestamp_reader->get_frame_timestamp_domain(mode, sensor_data.fo);
            additional_data.system_time = system_time;
<<<<<<< HEAD
            LOG_DEBUG("FrameAccepted," << get_string(additional_data.stream_type) << "," << std::dec << frame_counter
=======

            LOG_DEBUG("FrameAccepted," << std::dec<< get_string(additional_data.stream_type) << "," << frame_counter
>>>>>>> b15fa179
                      << ",Arrived," << std::fixed << system_time
                      << ",TS," << std::fixed << timestamp
                      << ",TS_Domain," << rs2_timestamp_domain_to_string(additional_data.timestamp_domain));

            auto frame = _source.alloc_frame(RS2_EXTENSION_TYPE_MOTION_FRAME, data_size, additional_data, true);
            if (!frame)
            {
                LOG_INFO("Dropped frame. alloc_frame(...) returned nullptr");
                return;
            }

            std::vector<byte*> dest{const_cast<byte*>(frame->get_frame_data())};
            mode.unpacker->unpack(dest.data(),(const byte*)sensor_data.fo.pixels, (int)data_size);

            if (_on_before_frame_callback)
            {
                auto callback = _source.begin_callback();
                auto stream_type = frame->get_stream_type();
                _on_before_frame_callback(stream_type, frame, std::move(callback));
            }

            _source.invoke_callback(std::move(frame));
        });

        _is_streaming = true;
    }

    void hid_sensor::stop()
    {
        std::lock_guard<std::mutex> lock(_configure_lock);
        if (!_is_streaming)
            throw wrong_api_call_sequence_exception("stop_streaming() failed. Hid device is not streaming!");


        _hid_device->stop_capture();
        _is_streaming = false;
        _source.flush();
        _source.reset();
        _hid_iio_timestamp_reader->reset();
        _custom_hid_timestamp_reader->reset();
    }


    std::vector<stream_profile> hid_sensor::get_device_profiles()
    {
        std::vector<stream_profile> stream_requests;
        for (auto it = _hid_sensors.rbegin(); it != _hid_sensors.rend(); ++it)
        {
            auto profiles = get_sensor_profiles(it->name);
            stream_requests.insert(stream_requests.end(), profiles.begin() ,profiles.end());
        }

        return stream_requests;
    }

    const std::string& hid_sensor::rs2_stream_to_sensor_name(rs2_stream stream) const
    {
        for (auto& elem : _sensor_name_and_hid_profiles)
        {
            if (stream == elem.second.stream)
                return elem.first;
        }
        throw invalid_value_exception("rs2_stream not found!");
    }

    uint32_t hid_sensor::stream_to_fourcc(rs2_stream stream) const
    {
        uint32_t fourcc;
        try{
            fourcc = stream_and_fourcc.at(stream);
        }
        catch(std::out_of_range)
        {
            throw invalid_value_exception(to_string() << "fourcc of stream " << rs2_stream_to_string(stream) << " not found!");
        }

        return fourcc;
    }

    uint32_t hid_sensor::fps_to_sampling_frequency(rs2_stream stream, uint32_t fps) const
    {
        // TODO: Add log prints
        auto it = _fps_and_sampling_frequency_per_rs2_stream.find(stream);
        if (it == _fps_and_sampling_frequency_per_rs2_stream.end())
            return fps;

        auto fps_mapping = it->second.find(fps);
        if (fps_mapping != it->second.end())
            return fps_mapping->second;
        else
            return fps;
    }

}<|MERGE_RESOLUTION|>--- conflicted
+++ resolved
@@ -298,11 +298,7 @@
                 auto&& unpacker = *mode.unpacker;
                 for (auto&& output : unpacker.outputs)
                 {
-<<<<<<< HEAD
                     LOG_DEBUG("FrameAccepted," << librealsense::get_string(output.first) << "," << std::dec << frame_counter
-=======
-                    LOG_DEBUG("FrameAccepted," << std::dec<< librealsense::get_string(output.first) << "," << frame_counter
->>>>>>> b15fa179
                         << ",Arrived," << std::fixed << system_time
                         << ",TS," << std::fixed << timestamp << ",TS_Domain," << rs2_timestamp_domain_to_string(timestamp_domain));
 
@@ -721,12 +717,7 @@
             additional_data.frame_number = frame_counter;
             additional_data.timestamp_domain = timestamp_reader->get_frame_timestamp_domain(mode, sensor_data.fo);
             additional_data.system_time = system_time;
-<<<<<<< HEAD
             LOG_DEBUG("FrameAccepted," << get_string(additional_data.stream_type) << "," << std::dec << frame_counter
-=======
-
-            LOG_DEBUG("FrameAccepted," << std::dec<< get_string(additional_data.stream_type) << "," << frame_counter
->>>>>>> b15fa179
                       << ",Arrived," << std::fixed << system_time
                       << ",TS," << std::fixed << timestamp
                       << ",TS_Domain," << rs2_timestamp_domain_to_string(additional_data.timestamp_domain));
