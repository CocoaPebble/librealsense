// License: Apache 2.0. See LICENSE file in root directory.
// Copyright(c) 2015 Intel Corporation. All Rights Reserved.

#pragma once
#ifndef LIBREALSENSE_ARCHIVE_H
#define LIBREALSENSE_ARCHIVE_H

#include "types.h"
#include <atomic>
#include "timestamps.h"

namespace rsimpl
{
    // Defines general frames storage model
    class frame_archive
    {
    public:
        struct frame_additional_data
        {
            int timestamp = 0;
            int frame_number = 0;
            long long system_time = 0;
            int width = 0;
            int height = 0;
            int stride = 0;
            int bpp = 0;
            rs_format format = RS_FORMAT_ANY;
            rs_stream stream_type = RS_STREAM_MAX_ENUM;
            int pad = 0;

            frame_additional_data(){};

            frame_additional_data(int in_timestamp, int in_frame_number, long long in_system_time, int in_width, int in_height, int in_stride, int in_bpp, const rs_format in_format, rs_stream in_stream_type, int in_pad)
                :timestamp(in_timestamp),
                frame_number(in_frame_number),
                system_time(in_system_time),
                width(in_width),
                height(in_height),
                stride(in_stride),
                bpp(in_bpp),
                stream_type(in_stream_type),
                format(in_format){}
        };

        // Define a movable but explicitly noncopyable buffer type to hold our frame data
        struct frame : frame_interface
        {
        private:
            // TODO: check boost::intrusive_ptr or an alternative
            std::atomic<int> ref_count; // the reference count is on how many times this placeholder has been observed (not lifetime, not content)
            frame_archive * owner; // pointer to the owner to be returned to by last observe
            frame_continuation on_release;

        public:
            std::vector<byte> data;
            frame_additional_data additional_data;

            explicit frame() : ref_count(0), owner(nullptr), on_release(){}
            frame(const frame & r) = delete;
            frame(frame && r) 
                : ref_count(r.ref_count.exchange(0)), 
                  owner(r.owner), on_release() 
            {
                *this = std::move(r); // TODO: This is not very safe, refactor later
            }

            frame & operator=(const frame & r) = delete;
            frame& operator=(frame&& r)
            {
                data = move(r.data);
                owner = r.owner;
                ref_count = r.ref_count.exchange(0);
                on_release = std::move(r.on_release);
                additional_data = std::move(r.additional_data);
                return *this;
            }

            ~frame() { on_release.reset(); }

            const byte* get_frame_data() const;
            int get_frame_timestamp() const;
            void set_timestamp(int new_ts) override { additional_data.timestamp = new_ts; }
            int get_frame_number() const override;
            long long get_frame_system_time() const;
            int get_width()const;
            int get_height()const;
            int get_stride()const;
            int get_bpp()const;
            rs_format get_format()const;

            void acquire() { ref_count.fetch_add(1); }
            void release();
            frame* publish();
            void update_owner(frame_archive * new_owner) { owner = new_owner; }
            void attach_continuation(frame_continuation&& continuation) { on_release = std::move(continuation); }
            void disable_continuation() { on_release.reset(); }

	        rs_stream get_stream_type();
        };

        class frame_ref : public rs_frame_ref // esentially an intrusive shared_ptr<frame>
        {
            frame * frame_ptr;
        public:
            frame_ref() : frame_ptr(nullptr) {}

            explicit frame_ref(frame* frame) : frame_ptr(frame)
            {
                if (frame) frame->acquire();
            }

            frame_ref(const frame_ref& other) : frame_ptr(other.frame_ptr)
            {
                if (frame_ptr) frame_ptr->acquire();
            }

            frame_ref(frame_ref&& other) : frame_ptr(other.frame_ptr)
            {
                other.frame_ptr = nullptr;
            }

            frame_ref& operator =(frame_ref other)
            {
                swap(other);
                return *this;
            }

            ~frame_ref()
            {
                if (frame_ptr) frame_ptr->release();
            }

            void swap(frame_ref& other)
            {
                std::swap(frame_ptr, other.frame_ptr);
            }

            void disable_continuation()
            {
                if (frame_ptr) frame_ptr->disable_continuation();
            }

<<<<<<< HEAD
            const byte* get_frame_data() const;
            int get_frame_timestamp() const;
            int get_frame_number() const;
            long long get_frame_system_time() const;
            int get_frame_width()const;
            int get_frame_height()const;
            int get_frame_stride()const;
            int get_frame_bpp()const;
			rs_format get_frame_format()const;
	        rs_stream get_stream_type() const;
=======
            const byte* get_frame_data() const override;
            int get_frame_timestamp() const override;
            int get_frame_number() const override;
            long long get_frame_system_time() const override;
            int get_frame_width() const override;
            int get_frame_height() const override;
            int get_frame_stride() const override;
            int get_frame_bpp() const override;
            rs_format get_frame_format() const override;
>>>>>>> 429b0957
        };

        class frameset : public rs_frameset
        {
            frame_ref buffer[RS_STREAM_NATIVE_COUNT];
        public:

            frame_ref detach_ref(rs_stream stream);
            void place_frame(rs_stream stream, frame&& new_frame);

            rs_frame_ref * get_frame(rs_stream stream) override
            {
                return &buffer[stream];
            }

            const byte * get_frame_data(rs_stream stream) const { return buffer[stream].get_frame_data(); }
            int get_frame_timestamp(rs_stream stream) const { return buffer[stream].get_frame_timestamp(); }
            int get_frame_number(rs_stream stream) const { return buffer[stream].get_frame_number(); }
            long long get_frame_system_time(rs_stream stream) const { return buffer[stream].get_frame_system_time(); }

            void cleanup();

        };

    private:
        // This data will be left constant after creation, and accessed from all threads
        subdevice_mode_selection modes[RS_STREAM_NATIVE_COUNT];
        
        small_heap<frame, RS_USER_QUEUE_SIZE> published_frames;
        small_heap<frameset, RS_USER_QUEUE_SIZE> published_sets;
        small_heap<frame_ref, RS_USER_QUEUE_SIZE> detached_refs;

    protected:
        frame backbuffer[RS_STREAM_NATIVE_COUNT]; // recieve frame here
        std::vector<frame> freelist; // return frames here
        std::recursive_mutex mutex;

    public:
        frame_archive(const std::vector<subdevice_mode_selection> & selection);

        // Safe to call from any thread
        bool is_stream_enabled(rs_stream stream) const { return modes[stream].mode.pf.fourcc != 0; }
        const subdevice_mode_selection & get_mode(rs_stream stream) const { return modes[stream]; }

        void release_frameset(frameset * frameset)
        {
            published_sets.deallocate(frameset);
        }
        frameset * clone_frameset(frameset * frameset);

        void unpublish_frame(frame * frame);
        frame * publish_frame(frame && frame);

        frame_ref * detach_frame_ref(frameset * frameset, rs_stream stream);
        frame_ref * clone_frame(frame_ref * frameset);
        void release_frame_ref(frame_ref * ref)
        {
            detached_refs.deallocate(ref);
        }

        // Frame callback thread API
        byte * alloc_frame(rs_stream stream, const frame_additional_data& additional_data, bool requires_memory);
        frame_ref * track_frame(rs_stream stream);
        void attach_continuation(rs_stream stream, frame_continuation&& continuation);

        virtual void flush();

        virtual ~frame_archive() {};
    };
}

#endif<|MERGE_RESOLUTION|>--- conflicted
+++ resolved
@@ -87,6 +87,8 @@
             int get_stride()const;
             int get_bpp()const;
             rs_format get_format()const;
+            rs_stream get_stream_type() const override;
+
 
             void acquire() { ref_count.fetch_add(1); }
             void release();
@@ -94,8 +96,6 @@
             void update_owner(frame_archive * new_owner) { owner = new_owner; }
             void attach_continuation(frame_continuation&& continuation) { on_release = std::move(continuation); }
             void disable_continuation() { on_release.reset(); }
-
-	        rs_stream get_stream_type();
         };
 
         class frame_ref : public rs_frame_ref // esentially an intrusive shared_ptr<frame>
@@ -140,18 +140,6 @@
                 if (frame_ptr) frame_ptr->disable_continuation();
             }
 
-<<<<<<< HEAD
-            const byte* get_frame_data() const;
-            int get_frame_timestamp() const;
-            int get_frame_number() const;
-            long long get_frame_system_time() const;
-            int get_frame_width()const;
-            int get_frame_height()const;
-            int get_frame_stride()const;
-            int get_frame_bpp()const;
-			rs_format get_frame_format()const;
-	        rs_stream get_stream_type() const;
-=======
             const byte* get_frame_data() const override;
             int get_frame_timestamp() const override;
             int get_frame_number() const override;
@@ -161,7 +149,7 @@
             int get_frame_stride() const override;
             int get_frame_bpp() const override;
             rs_format get_frame_format() const override;
->>>>>>> 429b0957
+	        rs_stream get_stream_type() const;
         };
 
         class frameset : public rs_frameset
