//// License: Apache 2.0. See LICENSE file in root directory.
//// Copyright(c) 2020 Intel Corporation. All Rights Reserved.

#include "calibration.h"
#include "debug.h"

using namespace librealsense::algo::depth_to_rgb_calibration;


calib::calib( rs2_intrinsics_double const & intrin, rs2_extrinsics_double const & extrin )
{
    auto const & r = extrin.rotation;
    auto const & t = extrin.translation;
    auto const & c = intrin.coeffs;

    height = intrin.height;
    width = intrin.width;
    rot = { r[0], r[1], r[2], r[3], r[4], r[5], r[6], r[7], r[8] };
    trans = { t[0], t[1], t[2] };
    k_mat = { intrin.fx, intrin.fy, intrin.ppx, intrin.ppy };
    coeffs[0] = c[0];
    coeffs[1] = c[1];
    coeffs[2] = c[2];
    coeffs[3] = c[3];
    coeffs[4] = c[4];
    model = intrin.model;
}

calib::calib( rs2_intrinsics const & intrin, rs2_extrinsics const & extrin )
{
    auto const & r = extrin.rotation;
    auto const & t = extrin.translation;
    auto const & c = intrin.coeffs;

    height = intrin.height;
    width = intrin.width;
    rot = { r[0], r[1], r[2], r[3], r[4], r[5], r[6], r[7], r[8] };
    trans = { t[0], t[1], t[2] };
    k_mat = { intrin.fx, intrin.fy, intrin.ppx, intrin.ppy };
    coeffs[0] = c[0];
    coeffs[1] = c[1];
    coeffs[2] = c[2];
    coeffs[3] = c[3];
    coeffs[4] = c[4];
    model = intrin.model;
}

rs2_intrinsics_double calib::get_intrinsics() const
{
    return {
        width, height,
        k_mat,
        model, coeffs };
}

rs2_extrinsics_double calib::get_extrinsics() const
{
    auto & r = rot.rot;
    auto & t = trans;
    return {
<<<<<<< HEAD
        { r[0], r[1], r[2], r[3], r[4], r[5], r[6], r[7], r[8] },
=======
        { r[0] , r[1], r[2], r[3], r[4], r[5], r[6], r[7], r[8] },
>>>>>>> 9f6ed1f9
        { t.t1, t.t2, t.t3 }
    };
}

p_matrix const & calib::get_p_matrix() const
{
    return p_mat;
}

p_matrix const & calib::calc_p_mat()
{
    auto r = rot.rot;
    auto t = trans;
    auto fx = k_mat.fx;
    auto fy = k_mat.fy;
    auto ppx = k_mat.ppx;
    auto ppy = k_mat.ppy;
    p_mat = { fx* r[0] + ppx * r[2], fx* r[3] + ppx * r[5], fx* r[6] + ppx * r[8], fx* t.t1 + ppx * t.t3,
              fy* r[1] + ppy * r[2], fy* r[4] + ppy * r[5], fy* r[7] + ppy * r[8], fy* t.t2 + ppy * t.t3,
              r[2]                 , r[5]                 , r[8]                 , t.t3 };
    return p_mat;
}

void calib::copy_coefs( calib & obj ) const
{
    obj.width = this->width;
    obj.height = this->height;

    obj.coeffs[0] = this->coeffs[0];
    obj.coeffs[1] = this->coeffs[1];
    obj.coeffs[2] = this->coeffs[2];
    obj.coeffs[3] = this->coeffs[3];
    obj.coeffs[4] = this->coeffs[4];

    obj.model = this->model;
}

calib calib::operator*( double step_size ) const
{
    calib res;
    res.k_mat.fx = this->k_mat.fx * step_size;
    res.k_mat.fy = this->k_mat.fy * step_size;
    res.k_mat.ppx = this->k_mat.ppx * step_size;
    res.k_mat.ppy = this->k_mat.ppy *step_size;

    res.rot_angles.alpha = this->rot_angles.alpha *step_size;
    res.rot_angles.beta = this->rot_angles.beta *step_size;
    res.rot_angles.gamma = this->rot_angles.gamma *step_size;

    res.trans.t1 = this->trans.t1 *step_size;
    res.trans.t2 = this->trans.t2 * step_size;
    res.trans.t3 = this->trans.t3 *step_size;

    copy_coefs( res );

    return res;
}

calib calib::operator/( double factor ) const
{
    return (*this)*(1.f / factor);
}

calib calib::operator+( const calib & c ) const
{
    calib res;
    res.k_mat.fx = this->k_mat.fx + c.k_mat.fx;
    res.k_mat.fy = this->k_mat.fy + c.k_mat.fy;
    res.k_mat.ppx = this->k_mat.ppx + c.k_mat.ppx;
    res.k_mat.ppy = this->k_mat.ppy + c.k_mat.ppy;

    res.rot_angles.alpha = this->rot_angles.alpha + c.rot_angles.alpha;
    res.rot_angles.beta = this->rot_angles.beta + c.rot_angles.beta;
    res.rot_angles.gamma = this->rot_angles.gamma + c.rot_angles.gamma;

    res.trans.t1 = this->trans.t1 + c.trans.t1;
    res.trans.t2 = this->trans.t2 + c.trans.t2;
    res.trans.t3 = this->trans.t3 + c.trans.t3;

    copy_coefs( res );

    return res;
}

calib calib::operator-( const calib & c ) const
{
    calib res;
    res.k_mat.fx = this->k_mat.fx - c.k_mat.fx;
    res.k_mat.fy = this->k_mat.fy - c.k_mat.fy;
    res.k_mat.ppx = this->k_mat.ppx - c.k_mat.ppx;
    res.k_mat.ppy = this->k_mat.ppy - c.k_mat.ppy;

    res.rot_angles.alpha = this->rot_angles.alpha - c.rot_angles.alpha;
    res.rot_angles.beta = this->rot_angles.beta - c.rot_angles.beta;
    res.rot_angles.gamma = this->rot_angles.gamma - c.rot_angles.gamma;

    res.trans.t1 = this->trans.t1 - c.trans.t1;
    res.trans.t2 = this->trans.t2 - c.trans.t2;
    res.trans.t3 = this->trans.t3 - c.trans.t3;

    copy_coefs( res );

    return res;
}

calib calib::operator/( const calib & c ) const
{
    calib res;
    res.k_mat.fx = this->k_mat.fx / c.k_mat.fx;
    res.k_mat.fy = this->k_mat.fy / c.k_mat.fy;
    res.k_mat.ppx = this->k_mat.ppx / c.k_mat.ppx;
    res.k_mat.ppy = this->k_mat.ppy / c.k_mat.ppy;

    res.rot_angles.alpha = this->rot_angles.alpha / c.rot_angles.alpha;
    res.rot_angles.beta = this->rot_angles.beta / c.rot_angles.beta;
    res.rot_angles.gamma = this->rot_angles.gamma / c.rot_angles.gamma;

    res.trans.t1 = this->trans.t1 / c.trans.t1;
    res.trans.t2 = this->trans.t2 / c.trans.t2;
    res.trans.t3 = this->trans.t3 / c.trans.t3;

    copy_coefs( res );

    return res;
}

double calib::get_norma()
{
    std::vector<double> grads = { rot_angles.alpha,rot_angles.beta, rot_angles.gamma,
                        trans.t1, trans.t2, trans.t3,
                        k_mat.fx, k_mat.fy, k_mat.ppx, k_mat.ppy };

    double grads_norm = 0;  // TODO meant to have as float??

    for( auto i = 0; i < grads.size(); i++ )
    {
        grads_norm += grads[i] * grads[i];
    }
    grads_norm = sqrt( grads_norm );

    return grads_norm;
}

double calib::sum()
{
    double res = 0;  // TODO meant to have float??
    std::vector<double> grads = { rot_angles.alpha,rot_angles.beta, rot_angles.gamma,
                        trans.t1, trans.t2, trans.t3,
                         k_mat.fx, k_mat.fy, k_mat.ppx, k_mat.ppy };


    for( auto i = 0; i < grads.size(); i++ )
    {
        res += grads[i];
    }

    return res;
}

calib calib::normalize()
{
    std::vector<double> grads = { rot_angles.alpha,rot_angles.beta, rot_angles.gamma,
                        trans.t1, trans.t2, trans.t3,
                        k_mat.fx, k_mat.fy, k_mat.ppx, k_mat.ppy };

    auto norma = get_norma();

    std::vector<double> res_grads( grads.size() );

    for( auto i = 0; i < grads.size(); i++ )
    {
        res_grads[i] = grads[i] / norma;
    }

    calib res;
    res.rot_angles = { res_grads[0], res_grads[1], res_grads[2] };
    res.trans = { res_grads[3], res_grads[4], res_grads[5] };
    res.k_mat = { res_grads[6], res_grads[7], res_grads[8], res_grads[9] };

    return res;
}
<|MERGE_RESOLUTION|>--- conflicted
+++ resolved
@@ -58,11 +58,7 @@
     auto & r = rot.rot;
     auto & t = trans;
     return {
-<<<<<<< HEAD
-        { r[0], r[1], r[2], r[3], r[4], r[5], r[6], r[7], r[8] },
-=======
         { r[0] , r[1], r[2], r[3], r[4], r[5], r[6], r[7], r[8] },
->>>>>>> 9f6ed1f9
         { t.t1, t.t2, t.t3 }
     };
 }
