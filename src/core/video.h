// License: Apache 2.0. See LICENSE file in root directory.
// Copyright(c) 2015 Intel Corporation. All Rights Reserved.
#pragma once

#include "core/streaming.h"

namespace librealsense
{
    struct stream_profile;

    class video_sensor_interface : public virtual sensor_interface
    {
    public:
        virtual rs2_intrinsics get_intrinsics(const stream_profile& profile) const = 0;
    };

<<<<<<< HEAD
    class video_stream_profile_interface : public virtual stream_profile_interface
    {
    public:
        virtual rs2_intrinsics get_intrinsics() const = 0;
        virtual void set_intrinsics(std::function<rs2_intrinsics()> calc) = 0;

        virtual uint32_t get_width() const = 0;
        virtual uint32_t get_height() const = 0;
        virtual void set_dims(uint32_t width, uint32_t height) = 0;
    };

    MAP_EXTENSION(RS2_EXTENSION_TYPE_VIDEO, librealsense::video_sensor_interface);
    MAP_EXTENSION(RS2_EXTENSION_TYPE_VIDEO_PROFILE, librealsense::video_stream_profile_interface);
=======
    MAP_EXTENSION(RS2_EXTENSION_VIDEO, librealsense::video_sensor_interface);
>>>>>>> 744ccde0
}<|MERGE_RESOLUTION|>--- conflicted
+++ resolved
@@ -14,7 +14,6 @@
         virtual rs2_intrinsics get_intrinsics(const stream_profile& profile) const = 0;
     };
 
-<<<<<<< HEAD
     class video_stream_profile_interface : public virtual stream_profile_interface
     {
     public:
@@ -26,9 +25,6 @@
         virtual void set_dims(uint32_t width, uint32_t height) = 0;
     };
 
-    MAP_EXTENSION(RS2_EXTENSION_TYPE_VIDEO, librealsense::video_sensor_interface);
-    MAP_EXTENSION(RS2_EXTENSION_TYPE_VIDEO_PROFILE, librealsense::video_stream_profile_interface);
-=======
     MAP_EXTENSION(RS2_EXTENSION_VIDEO, librealsense::video_sensor_interface);
->>>>>>> 744ccde0
+    MAP_EXTENSION(RS2_EXTENSION_VIDEO_PROFILE, librealsense::video_stream_profile_interface);
 }