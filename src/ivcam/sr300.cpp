--- conflicted
+++ resolved
@@ -1,7 +1,6 @@
 // License: Apache 2.0. See LICENSE file in root directory.
 // Copyright(c) 2016 Intel Corporation. All Rights Reserved.
 
-#include <iomanip>
 #include "sr300.h"
 #include "metadata.h"
 #include "hw-monitor.h"
@@ -191,26 +190,15 @@
         auto fw_version = _hw_monitor->get_firmware_version_string(GVD, fw_version_offset);
         auto serial = _hw_monitor->get_module_serial_string(GVD, module_serial_offset);
         enable_timestamp(true, true);
-        std::string pid_str(to_string() << std::setfill('0') << std::setw(4) << std::hex << color.pid);
-        std::transform(pid_str.begin(), pid_str.end(), pid_str.begin(), ::toupper);
-
-<<<<<<< HEAD
+
+        auto pid_hex_str = hexify(color.pid>>8) + hexify(static_cast<uint8_t>(color.pid));
+
         register_info(RS2_CAMERA_INFO_NAME,             device_name);
         register_info(RS2_CAMERA_INFO_SERIAL_NUMBER,    serial);
         register_info(RS2_CAMERA_INFO_FIRMWARE_VERSION, fw_version);
         register_info(RS2_CAMERA_INFO_LOCATION,         depth.device_path);
         register_info(RS2_CAMERA_INFO_DEBUG_OP_CODE,    std::to_string(static_cast<int>(fw_cmd::GLD)));
-        register_info(RS2_CAMERA_INFO_PRODUCT_ID,       pid_str);
-=======
-        auto pid_hex_str = hexify(color.pid>>8) + hexify(static_cast<uint8_t>(color.pid));
-
-        register_info(RS2_CAMERA_INFO_NAME,              device_name);
-        register_info(RS2_CAMERA_INFO_SERIAL_NUMBER,     serial);
-        register_info(RS2_CAMERA_INFO_FIRMWARE_VERSION,  fw_version);
-        register_info(RS2_CAMERA_INFO_LOCATION,          depth.device_path);
-        register_info(RS2_CAMERA_INFO_DEBUG_OP_CODE,     std::to_string(static_cast<int>(fw_cmd::GLD)));
-        register_info(RS2_CAMERA_INFO_PRODUCT_ID,        pid_hex_str);
->>>>>>> b15fa179
+        register_info(RS2_CAMERA_INFO_PRODUCT_ID,       pid_hex_str);
 
         register_autorange_options();
 
